--- conflicted
+++ resolved
@@ -19,11 +19,8 @@
 
 // Deprecated: TONClientCore v0.17.0
 import { Span, SpanContext } from 'opentracing';
-<<<<<<< HEAD
-=======
 import { TONClientError } from './TONClientError';
 import type { TONErrorData } from './TONClientError';
->>>>>>> 43b77a1b
 
 /**
  * TONClientCoreBridge
