--- conflicted
+++ resolved
@@ -36,13 +36,10 @@
     unsubscribe: () => void
 }
 
-<<<<<<< HEAD
-=======
 export type Request = {
     id: string,
     body: string,
 }
->>>>>>> cce5e45a
 
 export default class TONQueriesModule extends TONModule {
     config: TONConfigModule;
@@ -64,39 +61,18 @@
         console.log('Using config:', this.config);
     }
 
-    async getClientConfig(root_span) {
-        const span = await this.tracer.startSpan('TONQueriesModule.js:getClientConfig',{
-            childOf: await root_span.context()
-        });
-        await span.setTag(Tags.SPAN_KIND, 'client');
+    async getClientConfig() {
         const config = this.config;
         const { clientPlatform } = TONClient;
         if (!config.data || !clientPlatform) {
-            await span.log({
-                'event': 'exit function',
-                'value': 'throw exception'
-            });
-            await span.finish();
             throw Error('TON Client does not configured');
         }
         let httpUrl = config.queriesHttpUrl();
         let wsUrl = config.queriesWsUrl();
         const fetch = clientPlatform.fetch;
-<<<<<<< HEAD
-        const response = await fetch(httpUrl, {
-            redirect: 'manual'
-        });
-        await span.log({
-            'event': 'response',
-            'value': response
-        });
-        if (response.status === 308) {
-            const location = response.headers.get('Location');
-=======
         const response = await fetch(`${httpUrl}?query=%7Binfo%7Bversion%7D%7D`);
         if (response.redirected) {
             const location = URLParts.fix(response.url, parts => parts.query = '');
->>>>>>> cce5e45a
             if (!!location) {
                 httpUrl = location;
                 wsUrl = location
@@ -104,7 +80,6 @@
                     .replace(/^http:\/\//gi, 'ws://');
             }
         }
-        await span.finish();
         return {
             httpUrl,
             wsUrl,
@@ -113,13 +88,6 @@
         }
     }
 
-<<<<<<< HEAD
-    async ensureClient(root_span: any): ApolloClient {
-        const cspan = await this.tracer.startSpan('TONQuriesModule.js:ensureClient', {
-            childOf: await root_span.context()
-        });
-        await cspan.setTag(Tags.SPAN_KIND, 'client');
-=======
     async getAccountsCount(): Promise<number> {
         const result = await this.query('query{getAccountsCount}');
         return result.data.getAccountsCount;
@@ -174,12 +142,10 @@
     }
 
     async ensureClient(): ApolloClient {
->>>>>>> cce5e45a
         if (this._client) {
-            await cspan.finish();
             return this._client;
         }
-        const { httpUrl, wsUrl, fetch, WebSocket } = await this.getClientConfig(cspan);
+        const { httpUrl, wsUrl, fetch, WebSocket } = await this.getClientConfig();
         const jaegerLink = await setContext((_, req) => {
             req.headers = {};
             this.tracer.inject(cspan, FORMAT_TEXT_MAP, req.headers);
@@ -262,51 +228,8 @@
         this.typeName = collectionName.substr(0, 1).toUpperCase() +
             collectionName.substr(1, collectionName.length - 2);
         this.tracer = module.config.tracer;
-        console.log('This object:', this);
-    }
-
-<<<<<<< HEAD
-    async query(filter: any, result: string, orderBy?: OrderBy[], limit?: number): Promise<any> {
-        const span = await this.tracer.startSpan('TONQueriesModule.js:query');
-        await span.setTag(Tags.SPAN_KIND, 'client');
-        const c = this.collectionName;
-        const t = this.typeName;
-        const ql = `query ${c}($filter: ${t}Filter, $orderBy: [QueryOrderBy], $limit: Int) {
-            ${c}(filter: $filter, orderBy: $orderBy, limit: $limit) { ${result} }
-        }`;
-        const query = gql([ql]);
-        span.log({
-            'event': 'new query',
-            'value': query
-        });
-        const client = await this.module.ensureClient(span);
-        try {
-            const res = (await client.query({
-                query,
-                variables: {
-                    filter,
-                    orderBy,
-                    limit
-                },
-            })).data[c];
-            await span.log({
-                'event': 'query response',
-                'value': res
-            });
-            await span.setTag(Tags.HTTP_STATUS_CODE, 200)
-            await span.finish();
-            return res;
-        } catch (error) {
-            await span.setTag(Tags.ERROR, true)
-            await span.finish();
-            const errors = error && error.networkError && error.networkError.result && error.networkError.result.errors;
-            if (errors) {
-                throw TONClientError.queryFailed(errors);
-            } else {
-                throw error;
-            }
-        }
-=======
+    }
+
     async query(filter: any, result: string, orderBy?: OrderBy[], limit?: number, timeout?: number): Promise<any> {
         const c = this.collectionName;
         const t = this.typeName;
@@ -319,7 +242,6 @@
                 limit,
                 timeout
             })).data[c];
->>>>>>> cce5e45a
     }
 
     subscribe(
@@ -328,8 +250,6 @@
         onDocEvent: DocEvent,
         onError?: (err: Error) => void
     ): Subscription {
-        const span = this.tracer.startSpan('TONQueriesModule.js:subscribe');
-        span.setTag(Tags.SPAN_KIND, 'client');
         const text = `subscription ${this.collectionName}($filter: ${this.typeName}Filter) {
         	${this.collectionName}(filter: $filter) { ${result} }
         }`;
@@ -337,7 +257,7 @@
         let subscription = null;
         (async () => {
             try {
-                const client = this.module.ensureClient(span);
+                const client = await this.module.ensureClient();
                 const observable = client.subscribe({
                     query,
                     variables: {
@@ -347,11 +267,7 @@
                 subscription = observable.subscribe((message) => {
                     onDocEvent('insert/update', message.data[this.collectionName]);
                 });
-                span.setTag(Tags.HTTP_STATUS_CODE, 200)
-                span.finish();
             } catch (error) {
-                span.setTag(Tags.ERROR, true)
-                span.finish();
                 if (onError) {
                     onError(error);
                 } else {
