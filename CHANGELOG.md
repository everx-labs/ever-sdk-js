--- conflicted
+++ resolved
@@ -7,12 +7,8 @@
 ### New
 
 - `query_transaction_tree` function that returns messages and transactions tree produced 
-<<<<<<< HEAD
   by the specified message was added to `query` module. [See the documentation](https://github.com/tonlabs/TON-SDK/blob/1.16.0/docs/mod_net.md#query_transaction_tree)
-=======
-  by the specified message was added to `query` module. [See the documentation]Link.
 - `libOptions.loadModule` – ability to specify alternative WASM module loader. 
->>>>>>> fcdbde35
 
 ### Fixed
 
