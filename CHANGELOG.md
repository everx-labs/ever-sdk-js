--- conflicted
+++ resolved
@@ -1,19 +1,13 @@
 # Release Notes
 All notable changes to this project will be documented in this file.
 
-<<<<<<< HEAD
 ## 0.26.0 - August 20, 2020
 ### New
 - All message creation functions (`createDeployMessage`, `createRunMessage`, `run`, `deploy`) now are accept 
   the optional `signingBox` as an alternative to the `keyPair`.
 - `getCryptoBox` method of the `contracts` module. It creates a default `TONCryptoBox` implementation 
    that uses the core crypto module.
- 
-=======
-## 0.26.0 - August 5, 2020
-### New
 - More diagnostic fields `configServer`, `queryUrl` in error object. 
->>>>>>> 43b77a1b
 
 ## 0.25.5 - August 5, 2020
 ### Fixed
