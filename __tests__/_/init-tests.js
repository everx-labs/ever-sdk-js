--- conflicted
+++ resolved
@@ -67,12 +67,9 @@
     done(): Promise<void>,
     get_grams_from_giver(account: string, amount?: number): Promise<void>,
     deploy_with_giver(params: TONContractDeployParams): Promise<TONContractDeployResult>,
-<<<<<<< HEAD
-    deployedContracts: Array<TONContractDeployedParams>
-=======
+    deployedContracts: Array<TONContractDeployedParams>,
     get_giver_address(): string,
     nodeSe: bool,
->>>>>>> 38c83a85
 } = {
     config: {
         defaultWorkchain: 0,
@@ -84,11 +81,7 @@
     done,
     get_grams_from_giver,
     deploy_with_giver,
-<<<<<<< HEAD
-    nodeSe,
     deployedContracts: [],
-=======
     get_giver_address,
     nodeSe
->>>>>>> 38c83a85
 };