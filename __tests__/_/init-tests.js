// @flow

import { TONClient } from "../../src/TONClient";
import type { TONConfigData, TONContractDeployParams, TONContractDeployResult } from "../../types";
import { ensureBinaries } from "./binaries";
import { deploy_with_giver, get_grams_from_giver, readGiverKeys } from "./giver";

const fs = require('fs');
const path = require('path');
const fetch = require('node-fetch');
const WebSocket = require('websocket');

<<<<<<< HEAD
export const nodeSe = process.env.USE_NODE_SE === "false" ? false : true;

const serversConfig = {};
serversConfig.local = [process.env.NODE_SE_ADDRESS || 'http://0.0.0.0'];
serversConfig.external = [process.env.TESTNET_ADDRESS || 'https://testnet.ton.dev'];

=======
>>>>>>> 76b60e1d
jest.setTimeout(200_000);

async function init() {
    await ensureBinaries();

    //$FlowFixMe
    const library = require('../tonclient.node');
    TONClient.setLibrary({
        fetch,
        WebSocket: WebSocket.w3cwebsocket,
        createLibrary: () => {
            return Promise.resolve(library);
        }
    });
    const client: TONClient = await TONClient.create(tests.config);
    tests.client = client;
    console.log('[Init] Created client is connected to: ', client.config.data && client.config.data.servers);
    //await generateGiverKeys(tests.client);
    await readGiverKeys();
}

async function done() {
    await tests.client.close();
}


export const nodeSe = true;
const serversConfig: any = JSON.parse((fs.readFileSync(path.join(__dirname, '..', 'servers.json')): any));

export const tests: {
    config: TONConfigData,
    client: TONClient,
    init(): Promise<void>,
    done(): Promise<void>,
    get_grams_from_giver(account: string): Promise<void>,
    deploy_with_giver(params: TONContractDeployParams): Promise<TONContractDeployResult>,
} = {
    config: {
        defaultWorkchain: 0,
        servers: nodeSe ? serversConfig.local : serversConfig.external,
        log_verbose: false,
    },
    client: new TONClient(),
    init,
    done,
    get_grams_from_giver,
    deploy_with_giver
};<|MERGE_RESOLUTION|>--- conflicted
+++ resolved
@@ -10,20 +10,11 @@
 const fetch = require('node-fetch');
 const WebSocket = require('websocket');
 
-<<<<<<< HEAD
-export const nodeSe = process.env.USE_NODE_SE === "false" ? false : true;
-
-const serversConfig = {};
-serversConfig.local = [process.env.NODE_SE_ADDRESS || 'http://0.0.0.0'];
-serversConfig.external = [process.env.TESTNET_ADDRESS || 'https://testnet.ton.dev'];
-
-=======
->>>>>>> 76b60e1d
 jest.setTimeout(200_000);
 
 async function init() {
     await ensureBinaries();
-
+    
     //$FlowFixMe
     const library = require('../tonclient.node');
     TONClient.setLibrary({
@@ -45,8 +36,12 @@
 }
 
 
-export const nodeSe = true;
-const serversConfig: any = JSON.parse((fs.readFileSync(path.join(__dirname, '..', 'servers.json')): any));
+export const nodeSe = process.env.USE_NODE_SE === "false" ? false : true;
+
+const serversConfig = {};
+serversConfig.local = [process.env.NODE_SE_ADDRESS || 'http://0.0.0.0'];
+serversConfig.external = [process.env.TESTNET_ADDRESS || 'https://testnet.ton.dev'];
+
 
 export const tests: {
     config: TONConfigData,
