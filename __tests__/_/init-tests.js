// @flow

import { TONClient } from '../../src/TONClient';
import type { TONConfigData, TONContractDeployParams, TONContractDeployResult } from '../../types';
import { ensureBinaries } from './binaries';
import { deploy_with_giver, get_grams_from_giver, readGiverKeys } from './giver';

require('dotenv').config();
const fetch = require('node-fetch');
const WebSocket = require('websocket');

<<<<<<< HEAD
export const nodeSe = !!process.env.NODESE
    && process.env.NODESE.toLowerCase() !== 'false'
    && process.env.NODESE !== '0';

if (!process.env.TONCLIENTJS_SERVERS) {
    throw new Error('Servers list is not specified');
}
const serversConfig = process.env.TONCLIENTJS_SERVERS.replace(/ /gi, '').split(',');
=======
export const nodeSe = !!process.env.USE_NODE_SE
    && process.env.USE_NODE_SE.toLowerCase() !== 'false'
    && process.env.USE_NODE_SE !== '0';

if (!process.env.TON_NETWORK_ADDRESS) {
    throw new Error('Servers list is not specified');
}
const serversConfig = process.env.TON_NETWORK_ADDRESS.replace(/ /gi, '').split(',');
>>>>>>> c23da4e5


jest.setTimeout(200_000);

async function init() {
    await ensureBinaries();
    
    //$FlowFixMe
    const library = require('../tonclient.node');
    TONClient.setLibrary({
        fetch,
        WebSocket: WebSocket.w3cwebsocket,
        createLibrary: () => {
            return Promise.resolve(library);
        },
    });
    const client: TONClient = await TONClient.create(tests.config);
    tests.client = client;
    console.log('[Init] Created client is connected to: ', client.config.data && client.config.data.servers);
    // await generateGiverKeys(tests.client);
    await readGiverKeys();
}

async function done() {
    await tests.client.close();
}


export const tests: {
    config: TONConfigData,
    client: TONClient,
    init(): Promise<void>,
    done(): Promise<void>,
    get_grams_from_giver(account: string): Promise<void>,
    deploy_with_giver(params: TONContractDeployParams): Promise<TONContractDeployResult>,
} = {
    config: {
        defaultWorkchain: 0,
        servers: serversConfig,
        log_verbose: false,
    },
    client: new TONClient(),
    init,
    done,
    get_grams_from_giver,
    deploy_with_giver,
};<|MERGE_RESOLUTION|>--- conflicted
+++ resolved
@@ -9,16 +9,6 @@
 const fetch = require('node-fetch');
 const WebSocket = require('websocket');
 
-<<<<<<< HEAD
-export const nodeSe = !!process.env.NODESE
-    && process.env.NODESE.toLowerCase() !== 'false'
-    && process.env.NODESE !== '0';
-
-if (!process.env.TONCLIENTJS_SERVERS) {
-    throw new Error('Servers list is not specified');
-}
-const serversConfig = process.env.TONCLIENTJS_SERVERS.replace(/ /gi, '').split(',');
-=======
 export const nodeSe = !!process.env.USE_NODE_SE
     && process.env.USE_NODE_SE.toLowerCase() !== 'false'
     && process.env.USE_NODE_SE !== '0';
@@ -27,7 +17,6 @@
     throw new Error('Servers list is not specified');
 }
 const serversConfig = process.env.TON_NETWORK_ADDRESS.replace(/ /gi, '').split(',');
->>>>>>> c23da4e5
 
 
 jest.setTimeout(200_000);
