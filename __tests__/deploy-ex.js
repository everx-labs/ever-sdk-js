--- conflicted
+++ resolved
@@ -1,314 +1,3 @@
-<<<<<<< HEAD
-/*
- * Copyright 2018-2019 TON DEV SOLUTIONS LTD.
- *
- * Licensed under the SOFTWARE EVALUATION License (the "License"); you may not use
- * this file except in compliance with the License.  You may obtain a copy of the
- * License at:
- *
- * http://www.ton.dev/licenses
- *
- * Unless required by applicable law or agreed to in writing, software
- * distributed under the License is distributed on an "AS IS" BASIS,
- * WITHOUT WARRANTIES OR CONDITIONS OF ANY KIND, either express or implied.
- * See the License for the specific TON DEV software governing permissions and
- * limitations under the License.
- */
-
-// @flow
-
-
-import type { TONContractGetDeployDataResult, TONContractPackage } from '../types';
-import { WalletContractPackage } from './contracts/WalletContract';
-import {DeployerPackage} from './contracts/DeployerContract';
-import {DeployeePackage} from './contracts/DeployeeContract';
-import { tests } from './_/init-tests';
-
-beforeAll(tests.init);
-afterAll(tests.done);
-
-test('Deploy data', async () => {
-    const { contracts } = tests.client;
-
-    const publicKey = '1111111111111111111111111111111111111111111111111111111111111111';
-    const subscriptionAddess = '0:2222222222222222222222222222222222222222222222222222222222222222';
-
-    const resultKey = await contracts.getDeployData({
-        publicKeyHex: publicKey,
-    });
-
-    // console.log(resultKey);
-    expect(resultKey)
-        .toEqual(
-            {
-                imageBase64: null,
-                accountId: null,
-                dataBase64: 'te6ccgEBAgEAKAABAcABAEPQBERERERERERERERERERERERERERERERERERERERERERg',
-            },
-        );
-
-    const resultImageKey = await contracts.getDeployData({
-        imageBase64: WalletContractPackage.imageBase64,
-        publicKeyHex: publicKey,
-    });
-
-    // console.log(resultImageKey);
-    expect(resultImageKey)
-        .toEqual(
-            {
-                imageBase64: 'te6ccgECSwEADp8AAgE0BgEBAcACAgPPIAUDAQHeBAAD0CAAQdiIiIiIiIiIiIiIiIiIiIiIiIiIiIiIiIiIiIiIiIiIjAIm/wD0pCAiwAGS9KDhiu1TWDD0oRQHAQr0pCD0oQgCCZ0AAAAUCgkAB9GG2YQCASANCwH/rtR28R10zQ1ws/7UcgbxHV0z8BcaDIyz/OyM8RzsnQb1HtV+1HIG8RgFBx1zb6QPQFJAEoKChwcMglzwv/JM8LHyPPCwcizwv/Ic8LH8nQBV8FWYBA9BYCyM7O9ADJ0G9R7VftRyBvEdWBAUDXGPQF7UdvEdZHMdcLBwElyMs/gMAGJZgCD0QwHIzvQAyM8RzsnQb1HtV+1HIG8R1kfTBwFxoFjIzssHzsnQb1HtVwNfA9swAgEgDw4AewiwgDy4GYgwAGOEyHCACLtR28R1icx1wsfu7Dy4GiWIcAA8uBo4u1HbxHWRzHXCwftR28R1wsHufLgaV8DgAQUcHCAQAQ6OgOYwMdswEQHUIO1HbxHWRzHXCwe5syDcMCDtR28R10zQgQFA1yH0BYAg9A6T0z/RkXDiIO1HbxGAUHHXMfpAMfQFgED0DpjIgQJIz0DJ0N8ggQIo1yHXCx8h1v8x1wsf7UdvEdYHMdcLH6ig+CO1HyAivBIB/o4jIoECKNcYMCEByM7LH8nQMyKBASjXGNb/MXBYyM7L/87J0DPeIoEBKNcY0/8BKaBYyM7L/87J0DMigQEo1yHXC/8j1wv/vJV/Nl8EcpFw4iByupIwf+Dy0GPtRyBvEYBQcdc2+kD0BScBJ1mAQPQWAsjOzvQAydBvUe1XXwQTAASkcAIBIBgVAQL/FgH+fyHVIMcBkXCOEiCBAgDXIdcL/yL5AVMh+RDyqOIi0x/TPzUgcHBw7UTQIPQEMjQggQCA10WY0z8BM9M/ATKWgggbd0Ay4nAjJrkm+COBA+ioJaC5sI4XyCUB9AAmzws/I88LPyLPFiDJ7VR/MjDeBV8FmSQi8UABXwrbMOCAfBcACPLwXwoCASAzGQIBICwaAgEgJRsCAVgiHAIDeqAeHQDpq+waBw7UTQIPQEMjIg1oAy7Ucib4wjb4whb4wg7VdfBDDtR28R1kcx1wsHyIIQfr7BoIIQgAAAALHPCx8hzws/yHPPCwH4KM8Wcs9A+CXPCz+AIc9AIM81Is8xvJZxz0AhzxeVcc9BIc3iIMlx+wBbcWrbMIAdur+O+nDtRNAg9AQyMiDWgDLtRyJvjCNvjCFvjCDtV18EcGh1oWB/upVoeKFgMd6AZO1HbxKAQPQOk9P/0ZFw4rry4GT4ANM/MO1HIG8RgFBx1zb6QPQFJAEhAYBA9FswMQLIzs70AMnQb1HtV3CB8BdI6A5jDtRyBvEdZH0wcBcaFYyM7LB87J0G9R7VcwyO1HbxIB9ADtR28TzxbtR28RzxYgye1UMHBq2zAgAf4g7UdvEdZHMdcLB7mzINwwIO1HbxHXTNCBAUDXIfQFgCD0DpPTP9GRcOIiuo5M7UcgbxHVgQFA1xj0BSQB7UdvEdZHMdcLB3Gh7UdvEddM0IEBQNch9AWAIPQOk9M/0ZFw4sjLP1mAIPRDAcjO9ADIzxHOydBvUe1XcpFw4iByIQAUupIwf+Dy0GOkcAEJtGFOtUAjAf5w7UTQIPQEMjIg1oAy7Ucib4wjb4whb4wg7VdfBHBodaFgf7qVaHihYDHegGTtR28SgED0DpPT/9GRcOK68uBk+ADT/9MfMCEhcfARISFx8BLIghB4wp1qghCAAAAAsc8LHyHPCz/Ic88LAfgozxZyz0D4Jc8LP4Ahz0AgzzUiJABozzG8lnHPQCHPF5Vxz0EhzeIgyXH7AFvI7UdvEgH0AO1HbxPPFu1HbxHPFiDJ7VQwcWrbMAIBICkmAQm3GOOC4CcB/nDtRNAg9AQyMiDWgDLtRyJvjCNvjCFvjCDtV18E0z8wIO1HbxGAUHHXMfpAMfQFgED0DpjIgQJIz0DJ0N/IghBsY44LghCAAAAAsc8LHyHT/9Mf0wfT/9MfJibPC/8lzwsfJM8LByPPC/8izwsfB18HyHPPCwH4KM8Wcs9A+CUoAEzPCz+AIc9AIM81Is8xvJZxz0AhzxeVcc9BIc3iIMlx+wBbcWrbMAEJt+F/eeAqAf5w7UTQIPQEMjIg1oAy7Ucib4wjb4whb4wg7VdfBHBodaFgf7qVaHihYDHegGTtR28SgED0DpPT/9GRcOK68uBk+ADT/zAgcHDwESBwcPASyIIQZ4X954IQgAAAALHPCx8hzwv/yHPPCwH4KM8Wcs9A+CXPCz+AIc9AIM81Is8xKwBkvJZxz0AhzxeVcc9BIc3iIMlx+wBbyO1HbxIB9ADtR28TzxbtR28RzxYgye1UMHFq2zACASAxLQEJuQaZuzAuAfhw7UTQIPQEMjIg1oAy7Ucib4wjb4whb4wg7VdfBIBl7UdvEoBA9A6OJI0IYAAAAAAAAAAAAAAAAAAAAAAAAAAAAAAAAAAAAAAAAAAABN9waHWhYH+6lWh4oWAx3oBk7UdvEoBA9A6T0//RkXDiuiHtR28R1k8x+kAwxwWzLwH+jQhgAAAAAAAAAAAAAAAAAAAAAAAAAAAAAAAAAAAAAAAAAAAEaHWhYMAAm2hzoWB01yH6QDAx3iPHBbCx8uBk+AAw+kDTf9IAMCHCACL4J28QubDy4GYh8BBwuvLgZSIiInHIcc8LASLPCgBxz0D4KM8WJM8WI/oCcc9AcPoCcDAAaPoCgEDPQPgjzwsfcs9AIMki+wBfBV8DyO1HbxIB9ADtR28TzxbtR28RzxYgye1UMHBq2zAB/bkR4rTOHaiaBB6AhkZEGtAGXajkTfGEbfGELfGEHarr4IYdqO3iOumaECAoGuQ+gLkQQgkR4rTQQhAAAAAWOeFj5CQQBB6R0kY0ki4cRAR5Y+ZkJH6ABmRAa+B5DnnhYD8FGeLOWegfBLnhZ/AEOegEGeakWeY3ks456AQ54vAyACKVcc9BIc3iIMlx+wBbcWrbMAIBIEQ0AgEgOzUCASA6NgEJt1xhoaA3Af5w7UTQIPQEMjIg1oAy7Ucib4wjb4whb4wg7VdfBHBodaFgf7qVaHihYDHegGTtR28SgED0DpPT/9GRcOK68uBk+ADTP9P/0x8wIu1HbxGAUHHXMfpAMfQFgED0DpjIgQJIz0DJ0N/XC//DAPLgZyEhJO1HbxGAUHHXMfpAMfQFOAH8gED0DpjIgQJIz0DJ0N+BASDXIdcLB/AR7UcgbxGAUHHXNvpA9AUmAVMQgED0DpjIgQJIz0DJ0N/W/zEnyMv/zsnQWYBA9BYCyM7O9ADJ0G9R7VftRyBvEYBQcdc2+kD0BSYBUxCAQPQOmMiBAkjPQMnQ39b/MSbIy//OydBZOQBegED0FgLIzs70AMnQb1HtV18DyO1HbxIB9ADtR28TzxbtR28RzxYgye1UMHBq2zAAt7a2rCdcO1E0CD0BDIyINaAMu1HIm+MI2+MIW+MIO1XXwQw7UcgbxHV1j/T/wGkWMjOy//OyM8RzsnQb1HtV8jtR28SAfQA7UdvE88W7UdvEc8WIMntVDBwatswgAgFYQTwCAWo+PQDvrxQPQcO1E0CD0BDIyINaAMu1HIm+MI2+MIW+MIO1XXwRwaHWhYH+6lWh4oWAx3oBk7UdvEoBA9A6T0//RkXDiuvLgZPgA+kAw7UcgbxIigGVYgED0Fm9S7VcwyO1HbxIB9ADtR28TzxbtR28RzxYgye1UMHBq2zCAQeu/bfmPwH+cO1E0CD0BDIyINaAMu1HIm+MI2+MIW+MIO1XXwRwaHWhYH+6lWh4oWAx3oBk7UdvEoBA9A6T0//RkXDiuvLgZPgA+kAwIMjJ+wSBA+hwgQCAyHHPCwEizwoAcc9A+CjPFiTPFiP6AnHPQHD6AnD6AoBAz0D4I88LH3LPQCDJIkAARPsAXwUwyO1HbxIB9ADtR28TzxbtR28RzxYgye1UMHBq2zABCbSvAW/AQgH+cO1E0CD0BDIyINaAMu1HIm+MI2+MIW+MIO1XXwQwgGXtR28SgED0Do4kjQhgAAAAAAAAAAAAAAAAAAAAAAAAAAAAAAAAAAAAAAAAAAAE38iCECleAt+CEIAAAACxzwsfIc8WyHPPCwH4KM8Wcs9A+CXPCz+AIc9AIM81Is8xvEMAMJZxz0AhzxeVcc9BIc3iIMlx+wBbcWrbMAIBIEpFAQm4iQAnUEYB/nBwgggbd0DtRNAg9AQyNCCBAIDXRY4S0z8BM9M/ATIgcddFlIB78vDe3sgkAfQAI88LPyLPCz9xz0EhzxYgye1UXwUA+ADtR8jIgQFAz0BtAfQAzYBQz0CNCGAAAAAAAAAAAAAAAAAAAAAAAAAAAAAAAAAAAAAAAAAAAATPFm1HAf4B9ADJ0G+M7UTQ9ATXHYBZb4wBb4ztV+1H7UdvEdYHMYAUyMsHzsnQb1HtV+1H7UdvEdYH1h8xggFRgFjIzssfzsnQb1HtV+1H7UdvEdYn1h8xgB5YyM7LH87J0G9R7VftR+1HbxHWR9YHMXBYyM7LB87J0G9R7VftR+1HbxHVSAH81j8xcMjLP87IzxHOydBvUe1X7UftR28R1dY/1v8xcFjIzsv/zsjPEc7J0G9R7VftRyBvEnBodaFgf7qVaHihYDHeyMv/gGRYgED0Q29S7VftRyBvEdZP+kAxcHDIdM8LAiLPCgchzwv/IMnQA18DWMjOzs7J0G9R7VeAZe1HSQDibxKAQPQOjiSNCGAAAAAAAAAAAAAAAAAAAAAAAAAAAAAAAAAAAAAAAAAAAATf7UdvEdZPMfpAMMcFjhrtRyBvEu1HbxHWTzH6QDCAZViAQPQWb1LtV97I7UdvEgH0AO1HbxPPFu1HbxHPFiDJ7VQwcGoAhtxwItAzInPXIdcLACLHAI4XIMAAniKCEDLasJ3xQAFfBtsw4F8G2zDgItMfNCHAAZoggBTxQAFfB9sw4CMh8UABXwc=',
-                accountId: 'efd31b70c381a77ab69ef9b8f67bdf07cd57849e6c1e5cafca4d8b78a1c9ea47',
-                dataBase64: 'te6ccgEBBQEANQABAcABAgPPIAQCAQHeAwAD0CAAQdiIiIiIiIiIiIiIiIiIiIiIiIiIiIiIiIiIiIiIiIiIjA==',
-            },
-        );
-
-    const resultInitKey = await contracts.getDeployData({
-        abi: WalletContractPackage.abi,
-        initParams: {
-            subscription: subscriptionAddess,
-            owner: `0x${publicKey}`,
-        },
-        publicKeyHex: publicKey,
-    });
-
-    // console.log(resultInitKey);
-    expect(resultInitKey)
-        .toEqual(
-            {
-                imageBase64: null,
-                accountId: null,
-                dataBase64: 'te6ccgEBBgEAegABAcABAgPOYAUCAgOsoAQDAEMgAREREREREREREREREREREREREREREREREREREREREREUAEEERERERERERERERERERERERERERERERERERERERERERGAAQdhERERERERERERERERERERERERERERERERERERERERERg==',
-            },
-        );
-
-    const resultAll = await contracts.getDeployData({
-        abi: WalletContractPackage.abi,
-        initParams: {
-            subscription: subscriptionAddess,
-            owner: `0x${publicKey}`,
-        },
-        imageBase64: WalletContractPackage.imageBase64,
-        publicKeyHex: publicKey,
-    });
-
-
-    expect(resultAll)
-        .toEqual(
-            {
-                imageBase64: 'te6ccgECTwEADvEAAgE0CgEBAcACAgPOYAYDAgOsoAUEAEMgAREREREREREREREREREREREREREREREREREREREREREUAEEERERERERERERERERERERERERERERERERERERERERERGACAWIJBwEB3ggAA9AgAEHYiIiIiIiIiIiIiIiIiIiIiIiIiIiIiIiIiIiIiIiIiIwCJv8A9KQgIsABkvSg4YrtU1gw9KEYCwEK9KQg9KEMAgmdAAAAFA4NAAfRhtmEAgEgEQ8B/67UdvEddM0NcLP+1HIG8R1dM/AXGgyMs/zsjPEc7J0G9R7VftRyBvEYBQcdc2+kD0BSQBKCgocHDIJc8L/yTPCx8jzwsHIs8L/yHPCx/J0AVfBVmAQPQWAsjOzvQAydBvUe1X7UcgbxHVgQFA1xj0Be1HbxHWRzHXCwcBJcjLP4EABiWYAg9EMByM70AMjPEc7J0G9R7VftRyBvEdZH0wcBcaBYyM7LB87J0G9R7VcDXwPbMAIBIBMSAHsIsIA8uBmIMABjhMhwgAi7UdvEdYnMdcLH7uw8uBoliHAAPLgaOLtR28R1kcx1wsH7UdvEdcLB7ny4GlfA4AEFHBwgFAEOjoDmMDHbMBUB1CDtR28R1kcx1wsHubMg3DAg7UdvEddM0IEBQNch9AWAIPQOk9M/0ZFw4iDtR28RgFBx1zH6QDH0BYBA9A6YyIECSM9AydDfIIECKNch1wsfIdb/MdcLH+1HbxHWBzHXCx+ooPgjtR8gIrwWAf6OIyKBAijXGDAhAcjOyx/J0DMigQEo1xjW/zFwWMjOy//OydAz3iKBASjXGNP/ASmgWMjOy//OydAzIoEBKNch1wv/I9cL/7yVfzZfBHKRcOIgcrqSMH/g8tBj7UcgbxGAUHHXNvpA9AUnASdZgED0FgLIzs70AMnQb1HtV18EFwAEpHACASAcGQEC/xoB/n8h1SDHAZFwjhIggQIA1yHXC/8i+QFTIfkQ8qjiItMf0z81IHBwcO1E0CD0BDI0IIEAgNdFmNM/ATPTPwEyloIIG3dAMuJwIya5JvgjgQPoqCWgubCOF8glAfQAJs8LPyPPCz8izxYgye1UfzIw3gVfBZkkIvFAAV8K2zDggHwbAAjy8F8KAgEgNx0CASAwHgIBICkfAgFYJiACA3qgIiEA6avsGgcO1E0CD0BDIyINaAMu1HIm+MI2+MIW+MIO1XXwQw7UdvEdZHMdcLB8iCEH6+waCCEIAAAACxzwsfIc8LP8hzzwsB+CjPFnLPQPglzws/gCHPQCDPNSLPMbyWcc9AIc8XlXHPQSHN4iDJcfsAW3Fq2zCAHbq/jvpw7UTQIPQEMjIg1oAy7Ucib4wjb4whb4wg7VdfBHBodaFgf7qVaHihYDHegGTtR28SgED0DpPT/9GRcOK68uBk+ADTPzDtRyBvEYBQcdc2+kD0BSQBIQGAQPRbMDECyM7O9ADJ0G9R7VdwgjAXSOgOYw7UcgbxHWR9MHAXGhWMjOywfOydBvUe1XMMjtR28SAfQA7UdvE88W7UdvEc8WIMntVDBwatswJAH+IO1HbxHWRzHXCwe5syDcMCDtR28R10zQgQFA1yH0BYAg9A6T0z/RkXDiIrqOTO1HIG8R1YEBQNcY9AUkAe1HbxHWRzHXCwdxoe1HbxHXTNCBAUDXIfQFgCD0DpPTP9GRcOLIyz9ZgCD0QwHIzvQAyM8RzsnQb1HtV3KRcOIgciUAFLqSMH/g8tBjpHABCbRhTrVAJwH+cO1E0CD0BDIyINaAMu1HIm+MI2+MIW+MIO1XXwRwaHWhYH+6lWh4oWAx3oBk7UdvEoBA9A6T0//RkXDiuvLgZPgA0//THzAhIXHwESEhcfASyIIQeMKdaoIQgAAAALHPCx8hzws/yHPPCwH4KM8Wcs9A+CXPCz+AIc9AIM81IigAaM8xvJZxz0AhzxeVcc9BIc3iIMlx+wBbyO1HbxIB9ADtR28TzxbtR28RzxYgye1UMHFq2zACASAtKgEJtxjjguArAf5w7UTQIPQEMjIg1oAy7Ucib4wjb4whb4wg7VdfBNM/MCDtR28RgFBx1zH6QDH0BYBA9A6YyIECSM9AydDfyIIQbGOOC4IQgAAAALHPCx8h0//TH9MH0//THyYmzwv/Jc8LHyTPCwcjzwv/Is8LHwdfB8hzzwsB+CjPFnLPQPglLABMzws/gCHPQCDPNSLPMbyWcc9AIc8XlXHPQSHN4iDJcfsAW3Fq2zABCbfhf3ngLgH+cO1E0CD0BDIyINaAMu1HIm+MI2+MIW+MIO1XXwRwaHWhYH+6lWh4oWAx3oBk7UdvEoBA9A6T0//RkXDiuvLgZPgA0/8wIHBw8BEgcHDwEsiCEGeF/eeCEIAAAACxzwsfIc8L/8hzzwsB+CjPFnLPQPglzws/gCHPQCDPNSLPMS8AZLyWcc9AIc8XlXHPQSHN4iDJcfsAW8jtR28SAfQA7UdvE88W7UdvEc8WIMntVDBxatswAgEgNTEBCbkGmbswMgH4cO1E0CD0BDIyINaAMu1HIm+MI2+MIW+MIO1XXwSAZe1HbxKAQPQOjiSNCGAAAAAAAAAAAAAAAAAAAAAAAAAAAAAAAAAAAAAAAAAAAATfcGh1oWB/upVoeKFgMd6AZO1HbxKAQPQOk9P/0ZFw4roh7UdvEdZPMfpAMMcFszMB/o0IYAAAAAAAAAAAAAAAAAAAAAAAAAAAAAAAAAAAAAAAAAAABGh1oWDAAJtoc6FgdNch+kAwMd4jxwWwsfLgZPgAMPpA03/SADAhwgAi+CdvELmw8uBmIfAQcLry4GUiIiJxyHHPCwEizwoAcc9A+CjPFiTPFiP6AnHPQHD6AnA0AGj6AoBAz0D4I88LH3LPQCDJIvsAXwVfA8jtR28SAfQA7UdvE88W7UdvEc8WIMntVDBwatswAf25EeK0zh2omgQegIZGRBrQBl2o5E3xhG3xhC3xhB2q6+CGHajt4jrpmhAgKBrkPoC5EEIJEeK00EIQAAAAFjnhY+QkEAQekdJGNJIuHEQEeWPmZCR+gAZkQGvgeQ554WA/BRnizlnoHwS54WfwBDnoBBnmpFnmN5LOOegEOeLwNgAilXHPQSHN4iDJcfsAW3Fq2zACASBIOAIBID85AgEgPjoBCbdcYaGgOwH+cO1E0CD0BDIyINaAMu1HIm+MI2+MIW+MIO1XXwRwaHWhYH+6lWh4oWAx3oBk7UdvEoBA9A6T0//RkXDiuvLgZPgA0z/T/9MfMCLtR28RgFBx1zH6QDH0BYBA9A6YyIECSM9AydDf1wv/wwDy4GchISTtR28RgFBx1zH6QDH0BTwB/IBA9A6YyIECSM9AydDfgQEg1yHXCwfwEe1HIG8RgFBx1zb6QPQFJgFTEIBA9A6YyIECSM9AydDf1v8xJ8jL/87J0FmAQPQWAsjOzvQAydBvUe1X7UcgbxGAUHHXNvpA9AUmAVMQgED0DpjIgQJIz0DJ0N/W/zEmyMv/zsnQWT0AXoBA9BYCyM7O9ADJ0G9R7VdfA8jtR28SAfQA7UdvE88W7UdvEc8WIMntVDBwatswALe2tqwnXDtRNAg9AQyMiDWgDLtRyJvjCNvjCFvjCDtV18EMO1HIG8R1dY/0/8BpFjIzsv/zsjPEc7J0G9R7VfI7UdvEgH0AO1HbxPPFu1HbxHPFiDJ7VQwcGrbMIAIBWEVAAgFqQkEA768UD0HDtRNAg9AQyMiDWgDLtRyJvjCNvjCFvjCDtV18EcGh1oWB/upVoeKFgMd6AZO1HbxKAQPQOk9P/0ZFw4rry4GT4APpAMO1HIG8SIoBlWIBA9BZvUu1XMMjtR28SAfQA7UdvE88W7UdvEc8WIMntVDBwatswgEHrv235kMB/nDtRNAg9AQyMiDWgDLtRyJvjCNvjCFvjCDtV18EcGh1oWB/upVoeKFgMd6AZO1HbxKAQPQOk9P/0ZFw4rry4GT4APpAMCDIyfsEgQPocIEAgMhxzwsBIs8KAHHPQPgozxYkzxYj+gJxz0Bw+gJw+gKAQM9A+CPPCx9yz0AgySJEAET7AF8FMMjtR28SAfQA7UdvE88W7UdvEc8WIMntVDBwatswAQm0rwFvwEYB/nDtRNAg9AQyMiDWgDLtRyJvjCNvjCFvjCDtV18EMIBl7UdvEoBA9A6OJI0IYAAAAAAAAAAAAAAAAAAAAAAAAAAAAAAAAAAAAAAAAAAABN/IghApXgLfghCAAAAAsc8LHyHPFshzzwsB+CjPFnLPQPglzws/gCHPQCDPNSLPMbxHADCWcc9AIc8XlXHPQSHN4iDJcfsAW3Fq2zACASBOSQEJuIkAJ1BKAf5wcIIIG3dA7UTQIPQEMjQggQCA10WOEtM/ATPTPwEyIHHXRZSAe/Lw3t7IJAH0ACPPCz8izws/cc9BIc8WIMntVF8FAPgA7UfIyIEBQM9AbQH0AM2AUM9AjQhgAAAAAAAAAAAAAAAAAAAAAAAAAAAAAAAAAAAAAAAAAAAEzxZtSwH+AfQAydBvjO1E0PQE1x2AWW+MAW+M7VftR+1HbxHWBzGAFMjLB87J0G9R7VftR+1HbxHWB9YfMYIBUYBYyM7LH87J0G9R7VftR+1HbxHWJ9YfMYAeWMjOyx/OydBvUe1X7UftR28R1kfWBzFwWMjOywfOydBvUe1X7UftR28R1UwB/NY/MXDIyz/OyM8RzsnQb1HtV+1H7UdvEdXWP9b/MXBYyM7L/87IzxHOydBvUe1X7UcgbxJwaHWhYH+6lWh4oWAx3sjL/4BkWIBA9ENvUu1X7UcgbxHWT/pAMXBwyHTPCwIizwoHIc8L/yDJ0ANfA1jIzs7OydBvUe1XgGXtR00A4m8SgED0Do4kjQhgAAAAAAAAAAAAAAAAAAAAAAAAAAAAAAAAAAAAAAAAAAAE3+1HbxHWTzH6QDDHBY4a7UcgbxLtR28R1k8x+kAwgGVYgED0Fm9S7VfeyO1HbxIB9ADtR28TzxbtR28RzxYgye1UMHBqAIbccCLQMyJz1yHXCwAixwCOFyDAAJ4ighAy2rCd8UABXwbbMOBfBtsw4CLTHzQhwAGaIIAU8UABXwfbMOAjIfFAAV8H',
-                accountId: 'ac43582c425a82f98e47e449e646099aa15d20cb6f73926658d73706812a4c3d',
-                dataBase64: 'te6ccgEBCQEAhwABAcABAgPOYAUCAgOsoAQDAEMgAREREREREREREREREREREREREREREREREREREREREREUAEEERERERERERERERERERERERERERERERERERERERERERGACAWIIBgEB3gcAA9AgAEHYiIiIiIiIiIiIiIiIiIiIiIiIiIiIiIiIiIiIiIiIiIw=',
-            },
-        );
-});
-
-test('Deploy from contract 1', async () => {
-    const { contracts, crypto, queries } = tests.client;
-    const keys = await crypto.ed25519Keypair();
-
-    const deployer = await tests.deploy_with_giver({
-        package: DeployerPackage,
-        constructorParams: {},
-        keyPair: keys,
-    });
-
-    await contracts.run({
-        address: deployer.address,
-        functionName: 'setContract',
-        abi: DeployerPackage.abi,
-        input: {
-            _contract: DeployeePackage.imageBase64,
-        },
-        keyPair: keys,
-    });
-
-    const constuctor_id = await contracts.getFunctionId({
-        abi: DeployeePackage.abi,
-        function: 'constructor',
-        input: true,
-    });
-
-    const addressResult = await contracts.run({
-        address: deployer.address,
-        functionName: 'deploy',
-        abi: DeployerPackage.abi,
-        input: {
-            pubkey: `0x${keys.public}`,
-            gram: 300000000,
-            constuctor_id: constuctor_id.id,
-            constuctor_param0: 1,
-            constuctor_param1: 2,
-        },
-        keyPair: keys,
-    });
-
-    const address = addressResult.output.value0;
-
-    await queries.accounts.waitFor({
-        id: { eq: address },
-        balance: { gt: '0' },
-    }, 'id balance');
-
-    const result = await contracts.run({
-        address,
-        functionName: 'get',
-        abi: DeployeePackage.abi,
-        input: {},
-        keyPair: keys,
-    });
-
-    expect(result.output)
-        .toEqual({
-            value0: '0x1',
-            value1: '0x2',
-        });
-});
-
-test('Deploy from contract 2', async () => {
-    const { contracts, crypto, queries } = tests.client;
-    const keys = await crypto.ed25519Keypair();
-
-    const deployer = await tests.deploy_with_giver({
-        package: DeployerPackage,
-        constructorParams: {},
-        keyPair: keys,
-    });
-
-    const code = await contracts.getCodeFromImage({
-        imageBase64: DeployeePackage.imageBase64,
-    });
-
-    await contracts.run({
-        address: deployer.address,
-        functionName: 'setCode',
-        abi: DeployerPackage.abi,
-        input: {
-            _code: code.codeBase64,
-        },
-        keyPair: keys,
-    });
-
-    const deployData = await contracts.getDeployData({
-        abi: DeployeePackage.abi,
-        initParams: {
-            param1: 1,
-            param2: 2,
-        },
-        publicKeyHex: keys.public,
-    });
-
-    const constuctor_id = await contracts.getFunctionId({
-        abi: DeployeePackage.abi,
-        function: 'constructor',
-        input: true,
-    });
-
-    const addressResult = await contracts.run({
-        address: deployer.address,
-        functionName: 'deploy2',
-        abi: DeployerPackage.abi,
-        input: {
-            data: deployData.dataBase64,
-            gram: 300000000,
-            constuctor_id: constuctor_id.id,
-            constuctor_param0: 1,
-            constuctor_param1: 2,
-        },
-        keyPair: keys,
-    });
-
-    const address = addressResult.output.value0;
-
-    await queries.accounts.waitFor(
-        {
-            id: { eq: address },
-            balance: { gt: '0' },
-        },
-        'id balance',
-    );
-
-    const result = await contracts.run({
-        address,
-        functionName: 'get',
-        abi: DeployeePackage.abi,
-        input: {},
-        keyPair: keys,
-    });
-
-    expect(result.output)
-        .toEqual({
-            value0: '0x1',
-            value1: '0x2',
-        });
-});
-
-test('Deploy from contract 3', async () => {
-    const { contracts, crypto, queries } = tests.client;
-    const keys = await crypto.ed25519Keypair();
-
-    const deployer = await tests.deploy_with_giver({
-        package: DeployerPackage,
-        constructorParams: {},
-        keyPair: keys,
-    });
-
-    const deployData: TONContractGetDeployDataResult = await contracts.getDeployData({
-        abi: DeployeePackage.abi,
-        imageBase64: DeployeePackage.imageBase64,
-        publicKeyHex: keys.public,
-    });
-
-    const address = `0:${deployData.accountId || ''}`;
-
-    const runBody = await contracts.createRunBody({
-        abi: DeployeePackage.abi,
-        function: 'constructor',
-        params: {
-            _param1: 1,
-            _param2: 2,
-        },
-        internal: true,
-    });
-
-    const addressResult = await contracts.run({
-        address: deployer.address,
-        functionName: 'deploy3',
-        abi: DeployerPackage.abi,
-        input: {
-            contr: deployData.imageBase64,
-            addr: address,
-            grams: 300000000,
-            payload: runBody.bodyBase64,
-        },
-        keyPair: keys,
-    });
-
-    expect(addressResult.output.value0)
-        .toEqual(address);
-
-    await queries.accounts.waitFor(
-        {
-            id: { eq: address },
-            balance: { gt: '0' },
-        },
-        'id balance',
-    );
-
-    const result = await contracts.run({
-        address,
-        functionName: 'get',
-        abi: DeployeePackage.abi,
-        input: {},
-        keyPair: keys,
-    });
-
-    expect(result.output)
-        .toEqual({
-            value0: '0x1',
-            value1: '0x2',
-        });
-});
-=======
 /*
  * Copyright 2018-2020 TON DEV SOLUTIONS LTD.
  *
@@ -330,7 +19,9 @@
 
 import type { TONContractGetDeployDataResult, TONContractPackage } from '../types';
 import { WalletContractPackage } from './contracts/WalletContract';
-import { tests } from "./_/init-tests";
+import {DeployerPackage} from './contracts/DeployerContract';
+import {DeployeePackage} from './contracts/DeployeeContract';
+import { tests } from './_/init-tests';
 
 beforeAll(tests.init);
 afterAll(tests.done);
@@ -345,171 +36,77 @@
         publicKeyHex: publicKey,
     });
 
-    //console.log(resultKey);
-    expect(resultKey).toEqual(
-        {
-            imageBase64: null,
-            accountId: null,
-            dataBase64: 'te6ccgEBAgEAKAABAcABAEPQBERERERERERERERERERERERERERERERERERERERERERg'
-        }
-    );
+    // console.log(resultKey);
+    expect(resultKey)
+        .toEqual(
+            {
+                imageBase64: null,
+                accountId: null,
+                dataBase64: 'te6ccgEBAgEAKAABAcABAEPQBERERERERERERERERERERERERERERERERERERERERERg',
+            },
+        );
 
     const resultImageKey = await contracts.getDeployData({
         imageBase64: WalletContractPackage.imageBase64,
         publicKeyHex: publicKey,
     });
 
-    //console.log(resultImageKey);
-    expect(resultImageKey).toEqual(
-        {
-            imageBase64: 'te6ccgECZwEAD9cAAgE0BgEBAcACAgPPIAUDAQHeBAAD0CAAQdiIiIiIiIiIiIiIiIiIiIiIiIiIiIiIiIiIiIiIiIiIjAIo/wAgwAH0pCBYkvSg4YrtU1gw9KBBBwEK9KQg9KEIAgPNQDQJAgEgEQoCAWIMCwAHow2zCAIBIBANAQEgDgH+gG3tR28SgED0DpPTP9GRcOKAbe1HbxKAQPQOk9M/0ZFw4nGgyMs/gG3tR28SgED0Q+1HAW9S7VeAau1HbxKAQPRrIQElJSVwcG0ByMsfAXQBePRDAcjL/wFzAXj0QwHIywcBcgF49EMByMsfAXEBePRDAcjL/wFwAXj0Q1mAQA8A8vRvMIBq7UdvEoBA9G8w7UcBb1LtV4Bs7UdvEoBA9GuAa+1HbxKAQPQOk9MH0ZFw4gEiyMs/WYAg9EOAbO1HbxKAQPRvMO1HAW9S7VeAa+1HbxKAQPQOk9MH0ZFw4nGgyMsHgGvtR28SgED0Q+1HAW9S7VcgBF8E2zAAqwicLzy4GYgcbqOGiFwvCKAae1HbxKAQPQOk9Mf0ZFw4ruw8uBoliFwuvLgaOKAa+1HbxKAQPQOk9MH0ZFw4oBn7UdvEoBA9A6T0wfRkXDiufLgaV8DgAgEgKRICASAeEwIBIBsUAgEgGhUBBRwcIBYBEo6A5jAgMTHbMBcB3CCAa+1HbxKAQPQOk9MH0ZFw4rmzINwwIIBs7UdvEoBA9GuAIPQOk9M/0ZFw4iCAau1HbxKAQPRrgED0a3QhePQOk9Mf0ZFw4nEiePQOk9Mf0ZFw4oBo7UdvEoBA9A6T0x/RkXDiqKD4I7UfICK8GAH8jhgidAEiyMsfWXj0QzMicwFwyMv/WXj0QzPeInMBUxB49A6T0//RkXDiKaDIy/9ZePRDM3MjePQOk9P/0ZFw4nAkePQOk9P/0ZFw4ryVfzZfBHKRcOIgcrqSMH/g8tBjgGrtR28SgED0ayQBJFmAQPRvMIBq7UdvEoBA9G8wGQAW7UcBb1LtV18EpHAAGSAbO1HbxKAQPRr2zCACASAdHAAnIBr7UdvEoBA9A6T0wfRkXDi2zCAAJQggGrtR28SgED0a4BA9Gsx2zCACASAmHwIBICQgAU8gGrtR28SgED0ayEBIQGAQPRbMDGAau1HbxKAQPRvMO1HAW9S7VdwgIQFYjoDmMIBr7UdvEoBA9A6T0wfRkXDicaHIyweAa+1HbxKAQPRD7UcBb1LtVzAiAV4ggGvtR28SgED0DpPTB9GRcOK5syDcMCCAbO1HbxKAQPRrgCD0DpPTP9GRcOIiuiMAwI5PgGztR28SgED0ayEBgGvtR28SgED0DpPTB9GRcOJxoYBs7UdvEoBA9GuAIPQOk9M/0ZFw4sjLP1mAIPRDgGztR28SgED0bzDtRwFvUu1XcpFw4iByupIwf+Dy0GOkcAH/HAjgGrtR28SgED0a4BA9Gt49A6T0//RkXDicL3y4GchIXIlgGrtR28SgED0a4BA9Gt49A6T0wfRkXDi8DCAau1HbxKAQPRrIwFTEIBA9GtwASXIy/9ZePRDWYBA9G8wgGrtR28SgED0bzDtRwFvUu1XgGrtR28SgED0ayMBUxCAlAFCAQPRrcAEkyMv/WXj0Q1mAQPRvMIBq7UdvEoBA9G8w7UcBb1LtV18DAgEgKCcAIQhIXHwMCEhcfAxIANfA9swgAB8IHBw8DAgcHDwMSAxMdswgAgEgMSoCASAuKwIBIC0sADcIXC8IvAZubDy4GYh8C9wuvLgZSIiInHwCl8DgACcgGXtR28SgED0DpVw8AnJ0N/bMIAIBIDAvACsIMjOgGXtR28SgED0Q+1HAW9S7VcwgAMk8CJwcPAVyM6AZu1HbxKAQPRD7UcBb1LtV4Bl7UdvEoBA9A6VcPAJydDfgGbtR28SgED0DpVw8AnJ0N/HBY4kgGbtR28SgED0DpVw8AnJ0N/IzoBl7UdvEoBA9EPtRwFvUu1X3oAIBIDMyADWu1HbxFvEMjL/4Bk7UdvEoBA9EPtRwFvUu1XgA1a/vsBZGVjb2RlX2FkZHIg+kAy+kIgbxAgcrohc7qx8uB9IW8RbvLgfch0zwsCIm8SzwoHIm8TInK6liNvEyLOMp8hgQEAItdJoc9AMiAizjLi/vwBZGVjb2RlX2FkZHIwIcnQJVVBXwXbMIAgEgPDUCASA3NgAps/32As7K6L7EwtjC3MbL8E7eIbZhAgEgOzgCAUg6OQBpP78AW1ha2VfYWRkcmVzc8h0zwsCIs8KByHPC//+/QFtYWtlX2FkZHJlc3MwIMnQA18D2zCAANT+/AFzZW5kX2V4dF9tc2cg+CX4KPAQcPsAMIACN1/foCxOrS2Mi+yvDovtrmz5DnnhYCQ54s4Z4WAkWeFn7hnhY+4Z4WAEGeakmeYuNBeSzjnoBHni8q456CR5vEQZIIvgm2YQCASBAPQIBSD8+AKOv77AWFjX3RyYW5zZmVyyHLPQCLPCgBxz0D4KM8WJM8WI/oCcc9AcPoCcPoCgEDPQPgjzwsfcs9AIMki+wD+/wFhY190cmFuc2Zlcl9lbmRfBYAGO/79AW1ha2VfYWRkcl9zdGTIgQQAzwsKIc8L//7+AW1ha2VfYWRkcl9zdGQwIDEx2zCABVs/34Asrcxt7Iyr7C5OTC8kEAQekdJGNJIuHEQEeWPmZCR+gAZkQGvge2YQIBIEhCAeD//v0BbWFpbl9leHRlcm5hbCGOWf78AWdldF9zcmNfYWRkciDQINMAMnC9jhr+/QFnZXRfc3JjX2FkZHIwcMjJ0FURXwLbMOAgctchMSDTADIh+kAz/v0BZ2V0X3NyY19hZGRyMSEhVTFfBNsw2DEhQwH4jnX+/gFnZXRfbXNnX3B1YmtleSDHAo4W/v8BZ2V0X21zZ19wdWJrZXkxcDHbMODVIMcBjhf+/wFnZXRfbXNnX3B1YmtleTJwMTHbMOAggQIA1yHXC/8i+QEiIvkQ8qj+/wFnZXRfbXNnX3B1YmtleTMgA18D2zDYIscCs0QBzJQi1DEz3iQiIo44/vkBc3RvcmVfc2lnbwAhb4wib4wjb4ztRyFvjO1E0PQFb4wg7Vf+/QFzdG9yZV9zaWdfZW5kXwXYIscBjhP+/AFtc2dfaXNfZW1wdHlfBtsw4CLTHzQj0z81IEUBdo6A2I4v/v4BbWFpbl9leHRlcm5hbDIkIlVxXwjxQAH+/gFtYWluX2V4dGVybmFsM18I2zDggHzy8F8IRgH+/vsBcmVwbGF5X3Byb3RwcHDtRNAg9AQyNCCBAIDXRZog0z8yMyDTPzIyloIIG3dAMuIiJbkl+COBA+ioJKC5sI4pyCQB9AAlzws/Is8LPyHPFiDJ7VT+/AFyZXBsYXlfcHJvdDJ/Bl8G2zDg/vwBcmVwbGF5X3Byb3QzcAVfBUcABNswAgEgWUkCASBTSgIBIFBLAgFYT0wCA3qgTk0AP6vsGgMPAtyIIQfr7BoIIQgAAAALHPCx8hzws/8BTbMIALmr+O+u1HbxFvEIBk7UdvEoBA9A6T0//RkXDiuvLgZPgA0z8w8Cv+/AFwdXNocGRjN3RvYzTtRND0AcjtR28SAfQAIc8WIMntVP79AXB1c2hwZGM3dG9jNDBfAtswgA7bRhTrV2o7eIt4hAMnajt4lAIHoHSen/6Mi4cV15cDJ8AGn/6Y+YeBTkQQg8YU61QQhAAAAAWOeFj5DnhZ/4Cn9+ALg6ubQ4MjGbujexmnaiaHoA5Hajt4kA+gAQ54sQZPaqf36AuDq5tDgyMZu6N7GaGC+BbZhAAgEgUlEAp7cY44L0z8w8CzIghBsY44LghCAAAAAsc8LHyEBcCJ49A7y4GLPFnEiePQO8uBizxZyInj0DvLgYs8WcyJ49A7y4GLPFnQiePQO8uBizxYx8BTbMIADpt+F/eftR28RbxCAZO1HbxKAQPQOk9P/0ZFw4rry4GT4ANP/MPAoyIIQZ4X954IQgAAAALHPCx8hzwv/8BT+/AFwdXNocGRjN3RvYzTtRND0AcjtR28SAfQAIc8WIMntVP79AXB1c2hwZGM3dG9jNDBfAtswgAgEgWFQCAVhWVQAPtD9xA5htmEAB/7QaZuzAMvajt4lAIHoHSrh4BOTob/ajt4i3iEAydqO3iUAgegdJ6f/oyLhxXRDAM3ajt4lAIHoHSrh4BOTob+OC2fajt4i3iJHjgthY+XAyfAAYeBBpv+kAGHgT/34AuDq5tDgyMZu6N7GadqJoegDkdqO3iQD6ABDnixBk9qpAVwAo/v0BcHVzaHBkYzd0b2M0MF8C2zAAP7kR4rTGHgXZEEIJEeK00EIQAAAAFjnhY+Q+AD4Cm2YQAgEgX1oCASBcWwDDua4w0N2o7eIt4hAMnajt4lAIHoHSen/6Mi4cV15cDJ8AGmf6f/pj5h4FX9+ALg6ubQ4MjGbujexmnaiaHoA5Hajt4kA+gAQ54sQZPaqf36AuDq5tDgyMZu6N7GaGC+BbZhACAVheXQC7tWKB6Hajt4i3iEAydqO3iUAgegdJ6f/oyLhxXXlwMnwAeBAYeBL/fgC4Orm0ODIxm7o3sZp2omh6AOR2o7eJAPoAEOeLEGT2qn9+gLg6ubQ4MjGbujexmhgvgW2YQAA/tK8Bb5h4E2RBCBSvAW/BCEAAAABY54WPkOeLeAptmEACASBkYAEJuIkAJ1BhAfz+/QFjb25zdHJfcHJvdF8wcHCCCBt3QO1E0CD0BDI0IIEAgNdFjhQg0j8yMyDSPzIyIHHXRZSAe/Lw3t7IJAH0ACPPCz8izws/cc9BIc8WIMntVP79AWNvbnN0cl9wcm90XzFfBfgAMPAkgBTIyweAZ+1HbxKAQPRD7UcBb1JiAfrtV4IBUYDIyx+AaO1HbxKAQPRD7UcBb1LtV4AeyMsfgGntR28SgED0Q+1HAW9S7VdwyMsHgGvtR28SgED0Q+1HAW9S7VdwyMs/gG3tR28SgED0Q+1HAW9S7Vf+/AFwdXNocGRjN3RvYzTtRND0AcjtR28SAfQAIc8WIMntVGMAJP79AXB1c2hwZGM3dG9jNDBfAgHi3P79AW1haW5faW50ZXJuYWwhjln+/AFnZXRfc3JjX2FkZHIg0CDTADJwvY4a/v0BZ2V0X3NyY19hZGRyMHDIydBVEV8C2zDgIHLXITEg0wAyIfpAM/79AWdldF9zcmNfYWRkcjEhIVUxXwTbMNgkIXBlAeqOOP75AXN0b3JlX3NpZ28AIW+MIm+MI2+M7Uchb4ztRND0BW+MIO1X/v0Bc3RvcmVfc2lnX2VuZF8F2CLHAI4cIXC6jhIighBcfuIHVVFfBvFAAV8G2zDgXwbbMOD+/gFtYWluX2ludGVybmFsMSLTHzQicbpmADaeIIAyVWFfB/FAAV8H2zDgIyFVYV8H8UABXwc=',
-            accountId: '16c81b0bc7d7773e02a5baed5e217459b896b066fb8f95aae1fd669ce72f36c5',
-            dataBase64: 'te6ccgEBBQEANQABAcABAgPPIAQCAQHeAwAD0CAAQdiIiIiIiIiIiIiIiIiIiIiIiIiIiIiIiIiIiIiIiIiIjA=='
-        }
-    );
+    // console.log(resultImageKey);
+    expect(resultImageKey)
+        .toEqual(
+            {
+                imageBase64: 'te6ccgECSwEADp8AAgE0BgEBAcACAgPPIAUDAQHeBAAD0CAAQdiIiIiIiIiIiIiIiIiIiIiIiIiIiIiIiIiIiIiIiIiIjAIm/wD0pCAiwAGS9KDhiu1TWDD0oRQHAQr0pCD0oQgCCZ0AAAAUCgkAB9GG2YQCASANCwH/rtR28R10zQ1ws/7UcgbxHV0z8BcaDIyz/OyM8RzsnQb1HtV+1HIG8RgFBx1zb6QPQFJAEoKChwcMglzwv/JM8LHyPPCwcizwv/Ic8LH8nQBV8FWYBA9BYCyM7O9ADJ0G9R7VftRyBvEdWBAUDXGPQF7UdvEdZHMdcLBwElyMs/gMAGJZgCD0QwHIzvQAyM8RzsnQb1HtV+1HIG8R1kfTBwFxoFjIzssHzsnQb1HtVwNfA9swAgEgDw4AewiwgDy4GYgwAGOEyHCACLtR28R1icx1wsfu7Dy4GiWIcAA8uBo4u1HbxHWRzHXCwftR28R1wsHufLgaV8DgAQUcHCAQAQ6OgOYwMdswEQHUIO1HbxHWRzHXCwe5syDcMCDtR28R10zQgQFA1yH0BYAg9A6T0z/RkXDiIO1HbxGAUHHXMfpAMfQFgED0DpjIgQJIz0DJ0N8ggQIo1yHXCx8h1v8x1wsf7UdvEdYHMdcLH6ig+CO1HyAivBIB/o4jIoECKNcYMCEByM7LH8nQMyKBASjXGNb/MXBYyM7L/87J0DPeIoEBKNcY0/8BKaBYyM7L/87J0DMigQEo1yHXC/8j1wv/vJV/Nl8EcpFw4iByupIwf+Dy0GPtRyBvEYBQcdc2+kD0BScBJ1mAQPQWAsjOzvQAydBvUe1XXwQTAASkcAIBIBgVAQL/FgH+fyHVIMcBkXCOEiCBAgDXIdcL/yL5AVMh+RDyqOIi0x/TPzUgcHBw7UTQIPQEMjQggQCA10WY0z8BM9M/ATKWgggbd0Ay4nAjJrkm+COBA+ioJaC5sI4XyCUB9AAmzws/I88LPyLPFiDJ7VR/MjDeBV8FmSQi8UABXwrbMOCAfBcACPLwXwoCASAzGQIBICwaAgEgJRsCAVgiHAIDeqAeHQDpq+waBw7UTQIPQEMjIg1oAy7Ucib4wjb4whb4wg7VdfBDDtR28R1kcx1wsHyIIQfr7BoIIQgAAAALHPCx8hzws/yHPPCwH4KM8Wcs9A+CXPCz+AIc9AIM81Is8xvJZxz0AhzxeVcc9BIc3iIMlx+wBbcWrbMIAdur+O+nDtRNAg9AQyMiDWgDLtRyJvjCNvjCFvjCDtV18EcGh1oWB/upVoeKFgMd6AZO1HbxKAQPQOk9P/0ZFw4rry4GT4ANM/MO1HIG8RgFBx1zb6QPQFJAEhAYBA9FswMQLIzs70AMnQb1HtV3CB8BdI6A5jDtRyBvEdZH0wcBcaFYyM7LB87J0G9R7VcwyO1HbxIB9ADtR28TzxbtR28RzxYgye1UMHBq2zAgAf4g7UdvEdZHMdcLB7mzINwwIO1HbxHXTNCBAUDXIfQFgCD0DpPTP9GRcOIiuo5M7UcgbxHVgQFA1xj0BSQB7UdvEdZHMdcLB3Gh7UdvEddM0IEBQNch9AWAIPQOk9M/0ZFw4sjLP1mAIPRDAcjO9ADIzxHOydBvUe1XcpFw4iByIQAUupIwf+Dy0GOkcAEJtGFOtUAjAf5w7UTQIPQEMjIg1oAy7Ucib4wjb4whb4wg7VdfBHBodaFgf7qVaHihYDHegGTtR28SgED0DpPT/9GRcOK68uBk+ADT/9MfMCEhcfARISFx8BLIghB4wp1qghCAAAAAsc8LHyHPCz/Ic88LAfgozxZyz0D4Jc8LP4Ahz0AgzzUiJABozzG8lnHPQCHPF5Vxz0EhzeIgyXH7AFvI7UdvEgH0AO1HbxPPFu1HbxHPFiDJ7VQwcWrbMAIBICkmAQm3GOOC4CcB/nDtRNAg9AQyMiDWgDLtRyJvjCNvjCFvjCDtV18E0z8wIO1HbxGAUHHXMfpAMfQFgED0DpjIgQJIz0DJ0N/IghBsY44LghCAAAAAsc8LHyHT/9Mf0wfT/9MfJibPC/8lzwsfJM8LByPPC/8izwsfB18HyHPPCwH4KM8Wcs9A+CUoAEzPCz+AIc9AIM81Is8xvJZxz0AhzxeVcc9BIc3iIMlx+wBbcWrbMAEJt+F/eeAqAf5w7UTQIPQEMjIg1oAy7Ucib4wjb4whb4wg7VdfBHBodaFgf7qVaHihYDHegGTtR28SgED0DpPT/9GRcOK68uBk+ADT/zAgcHDwESBwcPASyIIQZ4X954IQgAAAALHPCx8hzwv/yHPPCwH4KM8Wcs9A+CXPCz+AIc9AIM81Is8xKwBkvJZxz0AhzxeVcc9BIc3iIMlx+wBbyO1HbxIB9ADtR28TzxbtR28RzxYgye1UMHFq2zACASAxLQEJuQaZuzAuAfhw7UTQIPQEMjIg1oAy7Ucib4wjb4whb4wg7VdfBIBl7UdvEoBA9A6OJI0IYAAAAAAAAAAAAAAAAAAAAAAAAAAAAAAAAAAAAAAAAAAABN9waHWhYH+6lWh4oWAx3oBk7UdvEoBA9A6T0//RkXDiuiHtR28R1k8x+kAwxwWzLwH+jQhgAAAAAAAAAAAAAAAAAAAAAAAAAAAAAAAAAAAAAAAAAAAEaHWhYMAAm2hzoWB01yH6QDAx3iPHBbCx8uBk+AAw+kDTf9IAMCHCACL4J28QubDy4GYh8BBwuvLgZSIiInHIcc8LASLPCgBxz0D4KM8WJM8WI/oCcc9AcPoCcDAAaPoCgEDPQPgjzwsfcs9AIMki+wBfBV8DyO1HbxIB9ADtR28TzxbtR28RzxYgye1UMHBq2zAB/bkR4rTOHaiaBB6AhkZEGtAGXajkTfGEbfGELfGEHarr4IYdqO3iOumaECAoGuQ+gLkQQgkR4rTQQhAAAAAWOeFj5CQQBB6R0kY0ki4cRAR5Y+ZkJH6ABmRAa+B5DnnhYD8FGeLOWegfBLnhZ/AEOegEGeakWeY3ks456AQ54vAyACKVcc9BIc3iIMlx+wBbcWrbMAIBIEQ0AgEgOzUCASA6NgEJt1xhoaA3Af5w7UTQIPQEMjIg1oAy7Ucib4wjb4whb4wg7VdfBHBodaFgf7qVaHihYDHegGTtR28SgED0DpPT/9GRcOK68uBk+ADTP9P/0x8wIu1HbxGAUHHXMfpAMfQFgED0DpjIgQJIz0DJ0N/XC//DAPLgZyEhJO1HbxGAUHHXMfpAMfQFOAH8gED0DpjIgQJIz0DJ0N+BASDXIdcLB/AR7UcgbxGAUHHXNvpA9AUmAVMQgED0DpjIgQJIz0DJ0N/W/zEnyMv/zsnQWYBA9BYCyM7O9ADJ0G9R7VftRyBvEYBQcdc2+kD0BSYBUxCAQPQOmMiBAkjPQMnQ39b/MSbIy//OydBZOQBegED0FgLIzs70AMnQb1HtV18DyO1HbxIB9ADtR28TzxbtR28RzxYgye1UMHBq2zAAt7a2rCdcO1E0CD0BDIyINaAMu1HIm+MI2+MIW+MIO1XXwQw7UcgbxHV1j/T/wGkWMjOy//OyM8RzsnQb1HtV8jtR28SAfQA7UdvE88W7UdvEc8WIMntVDBwatswgAgFYQTwCAWo+PQDvrxQPQcO1E0CD0BDIyINaAMu1HIm+MI2+MIW+MIO1XXwRwaHWhYH+6lWh4oWAx3oBk7UdvEoBA9A6T0//RkXDiuvLgZPgA+kAw7UcgbxIigGVYgED0Fm9S7VcwyO1HbxIB9ADtR28TzxbtR28RzxYgye1UMHBq2zCAQeu/bfmPwH+cO1E0CD0BDIyINaAMu1HIm+MI2+MIW+MIO1XXwRwaHWhYH+6lWh4oWAx3oBk7UdvEoBA9A6T0//RkXDiuvLgZPgA+kAwIMjJ+wSBA+hwgQCAyHHPCwEizwoAcc9A+CjPFiTPFiP6AnHPQHD6AnD6AoBAz0D4I88LH3LPQCDJIkAARPsAXwUwyO1HbxIB9ADtR28TzxbtR28RzxYgye1UMHBq2zABCbSvAW/AQgH+cO1E0CD0BDIyINaAMu1HIm+MI2+MIW+MIO1XXwQwgGXtR28SgED0Do4kjQhgAAAAAAAAAAAAAAAAAAAAAAAAAAAAAAAAAAAAAAAAAAAE38iCECleAt+CEIAAAACxzwsfIc8WyHPPCwH4KM8Wcs9A+CXPCz+AIc9AIM81Is8xvEMAMJZxz0AhzxeVcc9BIc3iIMlx+wBbcWrbMAIBIEpFAQm4iQAnUEYB/nBwgggbd0DtRNAg9AQyNCCBAIDXRY4S0z8BM9M/ATIgcddFlIB78vDe3sgkAfQAI88LPyLPCz9xz0EhzxYgye1UXwUA+ADtR8jIgQFAz0BtAfQAzYBQz0CNCGAAAAAAAAAAAAAAAAAAAAAAAAAAAAAAAAAAAAAAAAAAAATPFm1HAf4B9ADJ0G+M7UTQ9ATXHYBZb4wBb4ztV+1H7UdvEdYHMYAUyMsHzsnQb1HtV+1H7UdvEdYH1h8xggFRgFjIzssfzsnQb1HtV+1H7UdvEdYn1h8xgB5YyM7LH87J0G9R7VftR+1HbxHWR9YHMXBYyM7LB87J0G9R7VftR+1HbxHVSAH81j8xcMjLP87IzxHOydBvUe1X7UftR28R1dY/1v8xcFjIzsv/zsjPEc7J0G9R7VftRyBvEnBodaFgf7qVaHihYDHeyMv/gGRYgED0Q29S7VftRyBvEdZP+kAxcHDIdM8LAiLPCgchzwv/IMnQA18DWMjOzs7J0G9R7VeAZe1HSQDibxKAQPQOjiSNCGAAAAAAAAAAAAAAAAAAAAAAAAAAAAAAAAAAAAAAAAAAAATf7UdvEdZPMfpAMMcFjhrtRyBvEu1HbxHWTzH6QDCAZViAQPQWb1LtV97I7UdvEgH0AO1HbxPPFu1HbxHPFiDJ7VQwcGoAhtxwItAzInPXIdcLACLHAI4XIMAAniKCEDLasJ3xQAFfBtsw4F8G2zDgItMfNCHAAZoggBTxQAFfB9sw4CMh8UABXwc=',
+                accountId: 'efd31b70c381a77ab69ef9b8f67bdf07cd57849e6c1e5cafca4d8b78a1c9ea47',
+                dataBase64: 'te6ccgEBBQEANQABAcABAgPPIAQCAQHeAwAD0CAAQdiIiIiIiIiIiIiIiIiIiIiIiIiIiIiIiIiIiIiIiIiIjA==',
+            },
+        );
 
     const resultInitKey = await contracts.getDeployData({
         abi: WalletContractPackage.abi,
         initParams: {
             subscription: subscriptionAddess,
-            owner: "0x" + publicKey
+            owner: `0x${publicKey}`,
         },
         publicKeyHex: publicKey,
     });
 
-    //console.log(resultInitKey);
-    expect(resultInitKey).toEqual(
-        {
-            imageBase64: null,
-            accountId: null,
-            dataBase64: 'te6ccgEBBgEAegABAcABAgPOYAUCAgOsoAQDAEMgAREREREREREREREREREREREREREREREREREREREREREUAEEERERERERERERERERERERERERERERERERERERERERERGAAQdhERERERERERERERERERERERERERERERERERERERERERg=='
-        }
-    );
+    // console.log(resultInitKey);
+    expect(resultInitKey)
+        .toEqual(
+            {
+                imageBase64: null,
+                accountId: null,
+                dataBase64: 'te6ccgEBBgEAegABAcABAgPOYAUCAgOsoAQDAEMgAREREREREREREREREREREREREREREREREREREREREREUAEEERERERERERERERERERERERERERERERERERERERERERGAAQdhERERERERERERERERERERERERERERERERERERERERERg==',
+            },
+        );
 
     const resultAll = await contracts.getDeployData({
         abi: WalletContractPackage.abi,
         initParams: {
             subscription: subscriptionAddess,
-            owner: "0x" + publicKey
+            owner: `0x${publicKey}`,
         },
         imageBase64: WalletContractPackage.imageBase64,
         publicKeyHex: publicKey,
     });
 
-    //console.log(resultAll);
-    expect(resultAll).toEqual(
-        {
-            imageBase64: 'te6ccgECawEAECkAAgE0CgEBAcACAgPOYAYDAgOsoAUEAEMgAREREREREREREREREREREREREREREREREREREREREREUAEEERERERERERERERERERERERERERERERERERERERERERGACAWIJBwEB3ggAA9AgAEHYiIiIiIiIiIiIiIiIiIiIiIiIiIiIiIiIiIiIiIiIiIwCKP8AIMAB9KQgWJL0oOGK7VNYMPSgRQsBCvSkIPShDAIDzUA4DQIBIBUOAgFiEA8AB6MNswgCASAUEQEBIBIB/oBt7UdvEoBA9A6T0z/RkXDigG3tR28SgED0DpPTP9GRcOJxoMjLP4Bt7UdvEoBA9EPtRwFvUu1XgGrtR28SgED0ayEBJSUlcHBtAcjLHwF0AXj0QwHIy/8BcwF49EMByMsHAXIBePRDAcjLHwFxAXj0QwHIy/8BcAF49ENZgEATAPL0bzCAau1HbxKAQPRvMO1HAW9S7VeAbO1HbxKAQPRrgGvtR28SgED0DpPTB9GRcOIBIsjLP1mAIPRDgGztR28SgED0bzDtRwFvUu1XgGvtR28SgED0DpPTB9GRcOJxoMjLB4Br7UdvEoBA9EPtRwFvUu1XIARfBNswAKsInC88uBmIHG6jhohcLwigGntR28SgED0DpPTH9GRcOK7sPLgaJYhcLry4GjigGvtR28SgED0DpPTB9GRcOKAZ+1HbxKAQPQOk9MH0ZFw4rny4GlfA4AIBIC0WAgEgIhcCASAfGAIBIB4ZAQUcHCAaARKOgOYwIDEx2zAbAdwggGvtR28SgED0DpPTB9GRcOK5syDcMCCAbO1HbxKAQPRrgCD0DpPTP9GRcOIggGrtR28SgED0a4BA9Gt0IXj0DpPTH9GRcOJxInj0DpPTH9GRcOKAaO1HbxKAQPQOk9Mf0ZFw4qig+CO1HyAivBwB/I4YInQBIsjLH1l49EMzInMBcMjL/1l49EMz3iJzAVMQePQOk9P/0ZFw4imgyMv/WXj0QzNzI3j0DpPT/9GRcOJwJHj0DpPT/9GRcOK8lX82XwRykXDiIHK6kjB/4PLQY4Bq7UdvEoBA9GskASRZgED0bzCAau1HbxKAQPRvMB0AFu1HAW9S7VdfBKRwABkgGztR28SgED0a9swgAgEgISAAJyAa+1HbxKAQPQOk9MH0ZFw4tswgACUIIBq7UdvEoBA9GuAQPRrMdswgAgEgKiMCASAoJAFPIBq7UdvEoBA9GshASEBgED0WzAxgGrtR28SgED0bzDtRwFvUu1XcICUBWI6A5jCAa+1HbxKAQPQOk9MH0ZFw4nGhyMsHgGvtR28SgED0Q+1HAW9S7VcwJgFeIIBr7UdvEoBA9A6T0wfRkXDiubMg3DAggGztR28SgED0a4Ag9A6T0z/RkXDiIronAMCOT4Bs7UdvEoBA9GshAYBr7UdvEoBA9A6T0wfRkXDicaGAbO1HbxKAQPRrgCD0DpPTP9GRcOLIyz9ZgCD0Q4Bs7UdvEoBA9G8w7UcBb1LtV3KRcOIgcrqSMH/g8tBjpHAB/xwI4Bq7UdvEoBA9GuAQPRrePQOk9P/0ZFw4nC98uBnISFyJYBq7UdvEoBA9GuAQPRrePQOk9MH0ZFw4vAwgGrtR28SgED0ayMBUxCAQPRrcAElyMv/WXj0Q1mAQPRvMIBq7UdvEoBA9G8w7UcBb1LtV4Bq7UdvEoBA9GsjAVMQgKQBQgED0a3ABJMjL/1l49ENZgED0bzCAau1HbxKAQPRvMO1HAW9S7VdfAwIBICwrACEISFx8DAhIXHwMSADXwPbMIAAfCBwcPAwIHBw8DEgMTHbMIAIBIDUuAgEgMi8CASAxMAA3CFwvCLwGbmw8uBmIfAvcLry4GUiIiJx8ApfA4AAnIBl7UdvEoBA9A6VcPAJydDf2zCACASA0MwArCDIzoBl7UdvEoBA9EPtRwFvUu1XMIADJPAicHDwFcjOgGbtR28SgED0Q+1HAW9S7VeAZe1HbxKAQPQOlXDwCcnQ34Bm7UdvEoBA9A6VcPAJydDfxwWOJIBm7UdvEoBA9A6VcPAJydDfyM6AZe1HbxKAQPRD7UcBb1LtV96ACASA3NgA1rtR28RbxDIy/+AZO1HbxKAQPRD7UcBb1LtV4ANWv77AWRlY29kZV9hZGRyIPpAMvpCIG8QIHK6IXO6sfLgfSFvEW7y4H3IdM8LAiJvEs8KByJvEyJyupYjbxMizjKfIYEBACLXSaHPQDIgIs4y4v78AWRlY29kZV9hZGRyMCHJ0CVVQV8F2zCAIBIEA5AgEgOzoAKbP99gLOyui+xMLYwtzGy/BO3iG2YQIBID88AgFIPj0AaT+/AFtYWtlX2FkZHJlc3PIdM8LAiLPCgchzwv//v0BbWFrZV9hZGRyZXNzMCDJ0ANfA9swgADU/vwBc2VuZF9leHRfbXNnIPgl+CjwEHD7ADCAAjdf36AsTq0tjIvsrw6L7a5s+Q554WAkOeLOGeFgJFnhZ+4Z4WPuGeFgBBnmpJnmLjQXks456AR54vKuOegkebxEGSCL4JtmEAgEgREECAUhDQgCjr++wFhY190cmFuc2Zlcshyz0AizwoAcc9A+CjPFiTPFiP6AnHPQHD6AnD6AoBAz0D4I88LH3LPQCDJIvsA/v8BYWNfdHJhbnNmZXJfZW5kXwWABjv+/QFtYWtlX2FkZHJfc3RkyIEEAM8LCiHPC//+/gFtYWtlX2FkZHJfc3RkMCAxMdswgAVbP9+ALK3MbeyMq+wuTkwvJBAEHpHSRjSSLhxEBHlj5mQkfoAGZEBr4HtmECASBMRgHg//79AW1haW5fZXh0ZXJuYWwhjln+/AFnZXRfc3JjX2FkZHIg0CDTADJwvY4a/v0BZ2V0X3NyY19hZGRyMHDIydBVEV8C2zDgIHLXITEg0wAyIfpAM/79AWdldF9zcmNfYWRkcjEhIVUxXwTbMNgxIUcB+I51/v4BZ2V0X21zZ19wdWJrZXkgxwKOFv7/AWdldF9tc2dfcHVia2V5MXAx2zDg1SDHAY4X/v8BZ2V0X21zZ19wdWJrZXkycDEx2zDgIIECANch1wv/IvkBIiL5EPKo/v8BZ2V0X21zZ19wdWJrZXkzIANfA9sw2CLHArNIAcyUItQxM94kIiKOOP75AXN0b3JlX3NpZ28AIW+MIm+MI2+M7Uchb4ztRND0BW+MIO1X/v0Bc3RvcmVfc2lnX2VuZF8F2CLHAY4T/vwBbXNnX2lzX2VtcHR5XwbbMOAi0x80I9M/NSBJAXaOgNiOL/7+AW1haW5fZXh0ZXJuYWwyJCJVcV8I8UAB/v4BbWFpbl9leHRlcm5hbDNfCNsw4IB88vBfCEoB/v77AXJlcGxheV9wcm90cHBw7UTQIPQEMjQggQCA10WaINM/MjMg0z8yMpaCCBt3QDLiIiW5JfgjgQPoqCSgubCOKcgkAfQAJc8LPyLPCz8hzxYgye1U/vwBcmVwbGF5X3Byb3QyfwZfBtsw4P78AXJlcGxheV9wcm90M3AFXwVLAATbMAIBIF1NAgEgV04CASBUTwIBWFNQAgN6oFJRAD+r7BoDDwLciCEH6+waCCEIAAAACxzwsfIc8LP/AU2zCAC5q/jvrtR28RbxCAZO1HbxKAQPQOk9P/0ZFw4rry4GT4ANM/MPAr/vwBcHVzaHBkYzd0b2M07UTQ9AHI7UdvEgH0ACHPFiDJ7VT+/QFwdXNocGRjN3RvYzQwXwLbMIAO20YU61dqO3iLeIQDJ2o7eJQCB6B0np/+jIuHFdeXAyfABp/+mPmHgU5EEIPGFOtUEIQAAAAFjnhY+Q54Wf+Ap/fgC4Orm0ODIxm7o3sZp2omh6AOR2o7eJAPoAEOeLEGT2qn9+gLg6ubQ4MjGbujexmhgvgW2YQAIBIFZVAKe3GOOC9M/MPAsyIIQbGOOC4IQgAAAALHPCx8hAXAiePQO8uBizxZxInj0DvLgYs8WciJ49A7y4GLPFnMiePQO8uBizxZ0Inj0DvLgYs8WMfAU2zCAA6bfhf3n7UdvEW8QgGTtR28SgED0DpPT/9GRcOK68uBk+ADT/zDwKMiCEGeF/eeCEIAAAACxzwsfIc8L//AU/vwBcHVzaHBkYzd0b2M07UTQ9AHI7UdvEgH0ACHPFiDJ7VT+/QFwdXNocGRjN3RvYzQwXwLbMIAIBIFxYAgFYWlkAD7Q/cQOYbZhAAf+0GmbswDL2o7eJQCB6B0q4eATk6G/2o7eIt4hAMnajt4lAIHoHSen/6Mi4cV0QwDN2o7eJQCB6B0q4eATk6G/jgtn2o7eIt4iR44LYWPlwMnwAGHgQab/pABh4E/9+ALg6ubQ4MjGbujexmnaiaHoA5Hajt4kA+gAQ54sQZPaqQFsAKP79AXB1c2hwZGM3dG9jNDBfAtswAD+5EeK0xh4F2RBCCRHitNBCEAAAABY54WPkPgA+AptmEAIBIGNeAgEgYF8Aw7muMNDdqO3iLeIQDJ2o7eJQCB6B0np/+jIuHFdeXAyfABpn+n/6Y+YeBV/fgC4Orm0ODIxm7o3sZp2omh6AOR2o7eJAPoAEOeLEGT2qn9+gLg6ubQ4MjGbujexmhgvgW2YQAgFYYmEAu7Vigeh2o7eIt4hAMnajt4lAIHoHSen/6Mi4cV15cDJ8AHgQGHgS/34AuDq5tDgyMZu6N7GadqJoegDkdqO3iQD6ABDnixBk9qp/foC4Orm0ODIxm7o3sZoYL4FtmEAAP7SvAW+YeBNkQQgUrwFvwQhAAAAAWOeFj5Dni3gKbZhAAgEgaGQBCbiJACdQZQH8/v0BY29uc3RyX3Byb3RfMHBwgggbd0DtRNAg9AQyNCCBAIDXRY4UINI/MjMg0j8yMiBx10WUgHvy8N7eyCQB9AAjzws/Is8LP3HPQSHPFiDJ7VT+/QFjb25zdHJfcHJvdF8xXwX4ADDwJIAUyMsHgGftR28SgED0Q+1HAW9SZgH67VeCAVGAyMsfgGjtR28SgED0Q+1HAW9S7VeAHsjLH4Bp7UdvEoBA9EPtRwFvUu1XcMjLB4Br7UdvEoBA9EPtRwFvUu1XcMjLP4Bt7UdvEoBA9EPtRwFvUu1X/vwBcHVzaHBkYzd0b2M07UTQ9AHI7UdvEgH0ACHPFiDJ7VRnACT+/QFwdXNocGRjN3RvYzQwXwIB4tz+/QFtYWluX2ludGVybmFsIY5Z/vwBZ2V0X3NyY19hZGRyINAg0wAycL2OGv79AWdldF9zcmNfYWRkcjBwyMnQVRFfAtsw4CBy1yExINMAMiH6QDP+/QFnZXRfc3JjX2FkZHIxISFVMV8E2zDYJCFwaQHqjjj++QFzdG9yZV9zaWdvACFvjCJvjCNvjO1HIW+M7UTQ9AVvjCDtV/79AXN0b3JlX3NpZ19lbmRfBdgixwCOHCFwuo4SIoIQXH7iB1VRXwbxQAFfBtsw4F8G2zDg/v4BbWFpbl9pbnRlcm5hbDEi0x80InG6agA2niCAMlVhXwfxQAFfB9sw4CMhVWFfB/FAAV8H',
-            accountId: "6195d78a0aae01af3584df743d3b2b08ceeff2a4e624a39d5b67fe1da8f5eb26",
-            dataBase64: 'te6ccgEBCQEAhwABAcABAgPOYAUCAgOsoAQDAEMgAREREREREREREREREREREREREREREREREREREREREREUAEEERERERERERERERERERERERERERERERERERERERERERGACAWIIBgEB3gcAA9AgAEHYiIiIiIiIiIiIiIiIiIiIiIiIiIiIiIiIiIiIiIiIiIw='
-        }
-    );
+
+    expect(resultAll)
+        .toEqual(
+            {
+                imageBase64: 'te6ccgECTwEADvEAAgE0CgEBAcACAgPOYAYDAgOsoAUEAEMgAREREREREREREREREREREREREREREREREREREREREREUAEEERERERERERERERERERERERERERERERERERERERERERGACAWIJBwEB3ggAA9AgAEHYiIiIiIiIiIiIiIiIiIiIiIiIiIiIiIiIiIiIiIiIiIwCJv8A9KQgIsABkvSg4YrtU1gw9KEYCwEK9KQg9KEMAgmdAAAAFA4NAAfRhtmEAgEgEQ8B/67UdvEddM0NcLP+1HIG8R1dM/AXGgyMs/zsjPEc7J0G9R7VftRyBvEYBQcdc2+kD0BSQBKCgocHDIJc8L/yTPCx8jzwsHIs8L/yHPCx/J0AVfBVmAQPQWAsjOzvQAydBvUe1X7UcgbxHVgQFA1xj0Be1HbxHWRzHXCwcBJcjLP4EABiWYAg9EMByM70AMjPEc7J0G9R7VftRyBvEdZH0wcBcaBYyM7LB87J0G9R7VcDXwPbMAIBIBMSAHsIsIA8uBmIMABjhMhwgAi7UdvEdYnMdcLH7uw8uBoliHAAPLgaOLtR28R1kcx1wsH7UdvEdcLB7ny4GlfA4AEFHBwgFAEOjoDmMDHbMBUB1CDtR28R1kcx1wsHubMg3DAg7UdvEddM0IEBQNch9AWAIPQOk9M/0ZFw4iDtR28RgFBx1zH6QDH0BYBA9A6YyIECSM9AydDfIIECKNch1wsfIdb/MdcLH+1HbxHWBzHXCx+ooPgjtR8gIrwWAf6OIyKBAijXGDAhAcjOyx/J0DMigQEo1xjW/zFwWMjOy//OydAz3iKBASjXGNP/ASmgWMjOy//OydAzIoEBKNch1wv/I9cL/7yVfzZfBHKRcOIgcrqSMH/g8tBj7UcgbxGAUHHXNvpA9AUnASdZgED0FgLIzs70AMnQb1HtV18EFwAEpHACASAcGQEC/xoB/n8h1SDHAZFwjhIggQIA1yHXC/8i+QFTIfkQ8qjiItMf0z81IHBwcO1E0CD0BDI0IIEAgNdFmNM/ATPTPwEyloIIG3dAMuJwIya5JvgjgQPoqCWgubCOF8glAfQAJs8LPyPPCz8izxYgye1UfzIw3gVfBZkkIvFAAV8K2zDggHwbAAjy8F8KAgEgNx0CASAwHgIBICkfAgFYJiACA3qgIiEA6avsGgcO1E0CD0BDIyINaAMu1HIm+MI2+MIW+MIO1XXwQw7UdvEdZHMdcLB8iCEH6+waCCEIAAAACxzwsfIc8LP8hzzwsB+CjPFnLPQPglzws/gCHPQCDPNSLPMbyWcc9AIc8XlXHPQSHN4iDJcfsAW3Fq2zCAHbq/jvpw7UTQIPQEMjIg1oAy7Ucib4wjb4whb4wg7VdfBHBodaFgf7qVaHihYDHegGTtR28SgED0DpPT/9GRcOK68uBk+ADTPzDtRyBvEYBQcdc2+kD0BSQBIQGAQPRbMDECyM7O9ADJ0G9R7VdwgjAXSOgOYw7UcgbxHWR9MHAXGhWMjOywfOydBvUe1XMMjtR28SAfQA7UdvE88W7UdvEc8WIMntVDBwatswJAH+IO1HbxHWRzHXCwe5syDcMCDtR28R10zQgQFA1yH0BYAg9A6T0z/RkXDiIrqOTO1HIG8R1YEBQNcY9AUkAe1HbxHWRzHXCwdxoe1HbxHXTNCBAUDXIfQFgCD0DpPTP9GRcOLIyz9ZgCD0QwHIzvQAyM8RzsnQb1HtV3KRcOIgciUAFLqSMH/g8tBjpHABCbRhTrVAJwH+cO1E0CD0BDIyINaAMu1HIm+MI2+MIW+MIO1XXwRwaHWhYH+6lWh4oWAx3oBk7UdvEoBA9A6T0//RkXDiuvLgZPgA0//THzAhIXHwESEhcfASyIIQeMKdaoIQgAAAALHPCx8hzws/yHPPCwH4KM8Wcs9A+CXPCz+AIc9AIM81IigAaM8xvJZxz0AhzxeVcc9BIc3iIMlx+wBbyO1HbxIB9ADtR28TzxbtR28RzxYgye1UMHFq2zACASAtKgEJtxjjguArAf5w7UTQIPQEMjIg1oAy7Ucib4wjb4whb4wg7VdfBNM/MCDtR28RgFBx1zH6QDH0BYBA9A6YyIECSM9AydDfyIIQbGOOC4IQgAAAALHPCx8h0//TH9MH0//THyYmzwv/Jc8LHyTPCwcjzwv/Is8LHwdfB8hzzwsB+CjPFnLPQPglLABMzws/gCHPQCDPNSLPMbyWcc9AIc8XlXHPQSHN4iDJcfsAW3Fq2zABCbfhf3ngLgH+cO1E0CD0BDIyINaAMu1HIm+MI2+MIW+MIO1XXwRwaHWhYH+6lWh4oWAx3oBk7UdvEoBA9A6T0//RkXDiuvLgZPgA0/8wIHBw8BEgcHDwEsiCEGeF/eeCEIAAAACxzwsfIc8L/8hzzwsB+CjPFnLPQPglzws/gCHPQCDPNSLPMS8AZLyWcc9AIc8XlXHPQSHN4iDJcfsAW8jtR28SAfQA7UdvE88W7UdvEc8WIMntVDBxatswAgEgNTEBCbkGmbswMgH4cO1E0CD0BDIyINaAMu1HIm+MI2+MIW+MIO1XXwSAZe1HbxKAQPQOjiSNCGAAAAAAAAAAAAAAAAAAAAAAAAAAAAAAAAAAAAAAAAAAAATfcGh1oWB/upVoeKFgMd6AZO1HbxKAQPQOk9P/0ZFw4roh7UdvEdZPMfpAMMcFszMB/o0IYAAAAAAAAAAAAAAAAAAAAAAAAAAAAAAAAAAAAAAAAAAABGh1oWDAAJtoc6FgdNch+kAwMd4jxwWwsfLgZPgAMPpA03/SADAhwgAi+CdvELmw8uBmIfAQcLry4GUiIiJxyHHPCwEizwoAcc9A+CjPFiTPFiP6AnHPQHD6AnA0AGj6AoBAz0D4I88LH3LPQCDJIvsAXwVfA8jtR28SAfQA7UdvE88W7UdvEc8WIMntVDBwatswAf25EeK0zh2omgQegIZGRBrQBl2o5E3xhG3xhC3xhB2q6+CGHajt4jrpmhAgKBrkPoC5EEIJEeK00EIQAAAAFjnhY+QkEAQekdJGNJIuHEQEeWPmZCR+gAZkQGvgeQ554WA/BRnizlnoHwS54WfwBDnoBBnmpFnmN5LOOegEOeLwNgAilXHPQSHN4iDJcfsAW3Fq2zACASBIOAIBID85AgEgPjoBCbdcYaGgOwH+cO1E0CD0BDIyINaAMu1HIm+MI2+MIW+MIO1XXwRwaHWhYH+6lWh4oWAx3oBk7UdvEoBA9A6T0//RkXDiuvLgZPgA0z/T/9MfMCLtR28RgFBx1zH6QDH0BYBA9A6YyIECSM9AydDf1wv/wwDy4GchISTtR28RgFBx1zH6QDH0BTwB/IBA9A6YyIECSM9AydDfgQEg1yHXCwfwEe1HIG8RgFBx1zb6QPQFJgFTEIBA9A6YyIECSM9AydDf1v8xJ8jL/87J0FmAQPQWAsjOzvQAydBvUe1X7UcgbxGAUHHXNvpA9AUmAVMQgED0DpjIgQJIz0DJ0N/W/zEmyMv/zsnQWT0AXoBA9BYCyM7O9ADJ0G9R7VdfA8jtR28SAfQA7UdvE88W7UdvEc8WIMntVDBwatswALe2tqwnXDtRNAg9AQyMiDWgDLtRyJvjCNvjCFvjCDtV18EMO1HIG8R1dY/0/8BpFjIzsv/zsjPEc7J0G9R7VfI7UdvEgH0AO1HbxPPFu1HbxHPFiDJ7VQwcGrbMIAIBWEVAAgFqQkEA768UD0HDtRNAg9AQyMiDWgDLtRyJvjCNvjCFvjCDtV18EcGh1oWB/upVoeKFgMd6AZO1HbxKAQPQOk9P/0ZFw4rry4GT4APpAMO1HIG8SIoBlWIBA9BZvUu1XMMjtR28SAfQA7UdvE88W7UdvEc8WIMntVDBwatswgEHrv235kMB/nDtRNAg9AQyMiDWgDLtRyJvjCNvjCFvjCDtV18EcGh1oWB/upVoeKFgMd6AZO1HbxKAQPQOk9P/0ZFw4rry4GT4APpAMCDIyfsEgQPocIEAgMhxzwsBIs8KAHHPQPgozxYkzxYj+gJxz0Bw+gJw+gKAQM9A+CPPCx9yz0AgySJEAET7AF8FMMjtR28SAfQA7UdvE88W7UdvEc8WIMntVDBwatswAQm0rwFvwEYB/nDtRNAg9AQyMiDWgDLtRyJvjCNvjCFvjCDtV18EMIBl7UdvEoBA9A6OJI0IYAAAAAAAAAAAAAAAAAAAAAAAAAAAAAAAAAAAAAAAAAAABN/IghApXgLfghCAAAAAsc8LHyHPFshzzwsB+CjPFnLPQPglzws/gCHPQCDPNSLPMbxHADCWcc9AIc8XlXHPQSHN4iDJcfsAW3Fq2zACASBOSQEJuIkAJ1BKAf5wcIIIG3dA7UTQIPQEMjQggQCA10WOEtM/ATPTPwEyIHHXRZSAe/Lw3t7IJAH0ACPPCz8izws/cc9BIc8WIMntVF8FAPgA7UfIyIEBQM9AbQH0AM2AUM9AjQhgAAAAAAAAAAAAAAAAAAAAAAAAAAAAAAAAAAAAAAAAAAAEzxZtSwH+AfQAydBvjO1E0PQE1x2AWW+MAW+M7VftR+1HbxHWBzGAFMjLB87J0G9R7VftR+1HbxHWB9YfMYIBUYBYyM7LH87J0G9R7VftR+1HbxHWJ9YfMYAeWMjOyx/OydBvUe1X7UftR28R1kfWBzFwWMjOywfOydBvUe1X7UftR28R1UwB/NY/MXDIyz/OyM8RzsnQb1HtV+1H7UdvEdXWP9b/MXBYyM7L/87IzxHOydBvUe1X7UcgbxJwaHWhYH+6lWh4oWAx3sjL/4BkWIBA9ENvUu1X7UcgbxHWT/pAMXBwyHTPCwIizwoHIc8L/yDJ0ANfA1jIzs7OydBvUe1XgGXtR00A4m8SgED0Do4kjQhgAAAAAAAAAAAAAAAAAAAAAAAAAAAAAAAAAAAAAAAAAAAE3+1HbxHWTzH6QDDHBY4a7UcgbxLtR28R1k8x+kAwgGVYgED0Fm9S7VfeyO1HbxIB9ADtR28TzxbtR28RzxYgye1UMHBqAIbccCLQMyJz1yHXCwAixwCOFyDAAJ4ighAy2rCd8UABXwbbMOBfBtsw4CLTHzQhwAGaIIAU8UABXwfbMOAjIfFAAV8H',
+                accountId: 'ac43582c425a82f98e47e449e646099aa15d20cb6f73926658d73706812a4c3d',
+                dataBase64: 'te6ccgEBCQEAhwABAcABAgPOYAUCAgOsoAQDAEMgAREREREREREREREREREREREREREREREREREREREREREUAEEERERERERERERERERERERERERERERERERERERERERERGACAWIIBgEB3gcAA9AgAEHYiIiIiIiIiIiIiIiIiIiIiIiIiIiIiIiIiIiIiIiIiIw=',
+            },
+        );
 });
-
-const deployer_package: TONContractPackage = {
-    abi: {
-        "ABI version": 1,
-        "functions": [
-            {
-                "name": "setContract",
-                "inputs": [
-                    { "name": "_contract", "type": "cell" }
-                ],
-                "outputs": []
-            },
-            {
-                "name": "deploy",
-                "inputs": [
-                    { "name": "pubkey", "type": "uint256" },
-                    { "name": "gram", "type": "uint128" },
-                    { "name": "constuctor_id", "type": "uint256" },
-                    { "name": "constuctor_param0", "type": "uint32" },
-                    { "name": "constuctor_param1", "type": "uint256" }
-                ],
-                "outputs": [
-                    { "name": "value0", "type": "address" }
-                ]
-            },
-            {
-                "name": "setCode",
-                "inputs": [
-                    { "name": "_code", "type": "cell" }
-                ],
-                "outputs": []
-            },
-            {
-                "name": "deploy2",
-                "inputs": [
-                    { "name": "data", "type": "cell" },
-                    { "name": "gram", "type": "uint128" },
-                    { "name": "constuctor_id", "type": "uint256" },
-                    { "name": "constuctor_param0", "type": "uint32" },
-                    { "name": "constuctor_param1", "type": "uint256" }
-                ],
-                "outputs": [
-                    { "name": "value0", "type": "address" }
-                ]
-            },
-            {
-                "name": "deploy3",
-                "inputs": [
-                    { "name": "contr", "type": "cell" },
-                    { "name": "addr", "type": "address" },
-                    { "name": "grams", "type": "uint128" },
-                    { "name": "payload", "type": "cell" }
-                ],
-                "outputs": [
-                    { "name": "value0", "type": "address" }
-                ]
-            },
-            {
-                "name": "constructor",
-                "inputs": [],
-                "outputs": []
-            }
-        ],
-        "events": [],
-        "data": []
-    },
-    imageBase64: "te6ccgECQwEADKsAAgE0BgEBAcACAgPPIAUDAQHeBAAD0CAAQdgAAAAAAAAAAAAAAAAAAAAAAAAAAAAAAAAAAAAAAAAABAIo/wAgwAH0pCBYkvSg4YrtU1gw9KApBwEK9KQg9KEIAgPNQBcJAgFiEQoCASAOCwIBIA0MAAcMNswgAL0/vkBZGVwbG95M18wIyMjI/AF/vkBZGVwbG95M18xgGTtR28SgED0DpPT/9GRcOKkyMv/gGTtR28SgED0Q+1HAW9S7VciyM6AZe1HbxKAQPRD7UcBb1LtVyIEXwTbMIAIBIBAPAf8/vkBZGVwbG95Ml8wgGftR28SgED0ayXwB3Ah+QDwFSEhJyf+9AFpbnNyyCjPCx8nzwv//vUBaW5zcjHwBP75AWRlcGxveTJfMYBk7UdvEoBA9A6T0//RkXDipMjL/4Bk7UdvEoBA9EPtRwFvUu1XIMjOgGXtR28SgED0Q+1HAYBQApT++QFzZXRDb2RlXzAggGftR28SgED0bzDtRwFvUu1X/vkBc2V0Q29kZV8xgGTtR28SgED0DpPT/9GRcOKkyMv/gGTtR28SgED0Q+1HAW9S7VcwgAgEgFhICASAVEwH/P75AWRlcGxveTFfMIBm7UdvEoBA9Gsl8AZwIfkA8BUhIScn/vQBaW5zcsgozwsfJ88L//71AWluc3Ix8AT++QFkZXBsb3kxXzGAZO1HbxKAQPQOk9P/0ZFw4qTIy/+AZO1HbxKAQPRD7UcBb1LtVyDIzoBl7UdvEoBA9EPtRwGAUABRvUu1XIAdfB9swAKk/voBc2V0Q29udHJfMCCAZu1HbxKAQPRvMO1HAW9S7Vf++gFzZXRDb250cl8xgGTtR28SgED0DpPT/9GRcOKkyMv/gGTtR28SgED0Q+1HAW9S7VcwgANWv77AWRlY29kZV9hZGRyIPpAMvpCIG8QIHK6IXO6sfLgfSFvEW7y4H3IdM8LAiJvEs8KByJvEyJyupYjbxMizjKfIYEBACLXSaHPQDIgIs4y4v78AWRlY29kZV9hZGRyMCHJ0CVVQV8F2zCAIBIB0YAgFIHBkCAUgbGgBpP78AW1ha2VfYWRkcmVzc8h0zwsCIs8KByHPC//+/QFtYWtlX2FkZHJlc3MwIMnQA18D2zCAANT+/AFzZW5kX2V4dF9tc2cg+CX4KPAQcPsAMIACN1/foCxOrS2Mi+yvDovtrmz5DnnhYCQ54s4Z4WAkWeFn7hnhY+4Z4WAEGeakmeYuNBeSzjnoBHni8q456CR5vEQZIIvgm2YQCAWYiHgIBICAfAHE/vwBYmxkX3N0dF9udF8wyHLPQHHPQSLPFHHPQSHPFHHPQP78AWJsZF9zdHRfbnRfMSDJA18D2zCAB/z+/wFpbnNlcnRfcHVia2V5XzAh0Mgh0wAzwACTcc9AmnHPQSHTHzPPCx/iIdMAM8AAk3HPQJpxz0Eh0wEzzwsB4iHTADPAAJNxz0CYcc9BIdQzzxTiIdMAM3G68uBkcc9ByCPPC/8i1DTQIPQEMiJwIoBA9EMxyCEB9AAgySXMgIQBmNSXTADfAAJUkcc9ANZskcc9BNSXUNyXMNeL+/wFpbnNlcnRfcHVia2V5XzkkyQhfCNswAgEgJiMB/T+/wFkZXBsb3lfY29udHIyXzDIIiRw/vgBYnVpbGRtc2fIcs9AIc8KAHHPQPgozxYizxYj+gJxz0Bw+gJw+gKAQM9A+CPPCx/+/AFidWlsZG1zZ19lbmQgBF8Ezxdxz0EkIf7+AXN0X2VpdGhlcl9jZWxsIdAhzzUh10lxoLyAkAeyZIXHPQDIgIs4ymSFxz0EyIiLMMuL+/wFzdF9laXRoZXJfY2VsbDAhA18DMSEh/v4Bc3RfZWl0aGVyX2NlbGwh0CHPNSHXSXGgvJkhcc9AMiAizjKZIXHPQTIiIswy4v7/AXN0X2VpdGhlcl9jZWxsMCEDXwMxJQAy/v8BZGVwbG95X2NvbnRyMl8xIMlw+wBfBQH9P7/AWRlcGxveV9jb250cmFjdMgjJXD++AFidWlsZG1zZ8hyz0AhzwoAcc9A+CjPFiLPFiP6AnHPQHD6AnD6AoBAz0D4I88LH/78AWJ1aWxkbXNnX2VuZCAEXwTPF3HPQSUh/v4Bc3RfZWl0aGVyX2NlbGwh0CHPNSHXSXGgvICcB4pkhcc9AMiAizjKZIXHPQTIiIswy4v7/AXN0X2VpdGhlcl9jZWxsMCEDXwMxyCPPCx8izxcgIv78AXN0b3JlX2VpdGhlciDPNSLPMXGgvJZxz0AhzxeVcc9BIc3i/v4Bc3RvcmVfZWl0aGVyXzAgMTEyKAAy/v8BZGVwbG95X2NvbnRyYWMwIclw+wBfBwIBIDAqAeD//v0BbWFpbl9leHRlcm5hbCGOWf78AWdldF9zcmNfYWRkciDQINMAMnC9jhr+/QFnZXRfc3JjX2FkZHIwcMjJ0FURXwLbMOAgctchMSDTADIh+kAz/v0BZ2V0X3NyY19hZGRyMSEhVTFfBNsw2DEhKwH4jnX+/gFnZXRfbXNnX3B1YmtleSDHAo4W/v8BZ2V0X21zZ19wdWJrZXkxcDHbMODVIMcBjhf+/wFnZXRfbXNnX3B1YmtleTJwMTHbMOAggQIA1yHXC/8i+QEiIvkQ8qj+/wFnZXRfbXNnX3B1YmtleTMgA18D2zDYIscCsywBxpQi1DEz3iQiIv75AXN0b3JlX3NpZ28AIW+MIm+MI2+M7Uchb4ztRND0BW+MIO1X/v0Bc3RvcmVfc2lnX2VuZF8FIscBjhP+/AFtc2dfaXNfZW1wdHlfBtsw4CLTHzQj0z81IC0Bdo6A2I4v/v4BbWFpbl9leHRlcm5hbDIkIlVxXwjxQAH+/gFtYWluX2V4dGVybmFsM18I2zDggHzy8F8ILgH+/vsBcmVwbGF5X3Byb3RwcHDtRNAg9AQyNCCBAIDXRZog0z8yMyDTPzIyloIIG3dAMuIiJbkl+COBA+ioJKC5sI4pyCQB9AAlzws/Is8LPyHPFiDJ7VT+/AFyZXBsYXlfcHJvdDJ/Bl8G2zDg/vwBcmVwbGF5X3Byb3QzcAVfBS8ABNswAgEgNjECASAzMgC/utpV5r+ADU03/T/9Mf0/8w8CXIghBtpV5rghCAAAAAsc8LHyHPFvAU/vwBcHVzaHBkYzd0b2M07UTQ9AHI7UdvEgH0ACHPFiDJ7VT+/QFwdXNocGRjN3RvYzQwXwLbMIAgFYNTQAD7cfuIHMNswgANG2V+iBfgA0//Tf9P/0x8gxwGT1NHQ3tP/MPAjyIIQUV+iBYIQgAAAALHPCx8hzxbwFP78AXB1c2hwZGM3dG9jNO1E0PQByO1HbxIB9AAhzxYgye1U/v0BcHVzaHBkYzd0b2M0MF8C2zCACASA6NwIDi6g5OACBriAdi+ADUMPAi/vwBcHVzaHBkYzd0b2M07UTQ9AHI7UdvEgH0ACHPFiDJ7VT+/QFwdXNocGRjN3RvYzQwXwLbMIAga9P+cPgA1DDwJP78AXB1c2hwZGM3dG9jNO1E0PQByO1HbxIB9AAhzxYgye1U/v0BcHVzaHBkYzd0b2M0MF8C2zCAgEgQDsCASA9PAC5tmC6iH4ANTwINN/1DDwJsiCEBmC6iGCEIAAAACxzwsfIc8W8BT+/AFwdXNocGRjN3RvYzTtRND0AcjtR28SAfQAIc8WIMntVP79AXB1c2hwZGM3dG9jNDBfAtswgAQm3EgBOoD4B+v79AWNvbnN0cl9wcm90XzBwcIIIG3dA7UTQIPQEMjQggQCA10WOFCDSPzIzINI/MjIgcddFlIB78vDe3sgkAfQAI88LPyLPCz9xz0EhzxYgye1U/v0BY29uc3RyX3Byb3RfMV8F+AAwcMjL/4Bk7UdvEoBA9EPtRwFvUu1XPwBq/vwBcHVzaHBkYzd0b2M07UTQ9AHI7UdvEgH0ACHPFiDJ7VT+/QFwdXNocGRjN3RvYzQwXwIBAtxBAf7+/QFtYWluX2ludGVybmFsIY5Z/vwBZ2V0X3NyY19hZGRyINAg0wAycL2OGv79AWdldF9zcmNfYWRkcjBwyMnQVRFfAtsw4CBy1yExINMAMiH6QDP+/QFnZXRfc3JjX2FkZHIxISFVMV8E2zDYJCFw/vkBc3RvcmVfc2lnbwAhQgD8b4wib4wjb4ztRyFvjO1E0PQFb4wg7Vf+/QFzdG9yZV9zaWdfZW5kXwUixwCOHCFwuo4SIoIQXH7iB1VRXwbxQAFfBtsw4F8G2zDg/v4BbWFpbl9pbnRlcm5hbDEi0x80InG6niCAJ1VhXwfxQAFfB9sw4CMhVWFfB/FAAV8H"
-};
-
-const deployee_package: TONContractPackage = {
-    abi: {
-        "ABI version": 1,
-        "functions": [
-            {
-                "name": "constructor",
-                "inputs": [
-                    { "name": "_param1", "type": "uint32" },
-                    { "name": "_param2", "type": "uint256" }
-                ],
-                "outputs": []
-            },
-            {
-                "name": "get",
-                "inputs": [],
-                "outputs": [
-                    { "name": "value0", "type": "uint32" },
-                    { "name": "value1", "type": "uint256" }
-                ]
-            }
-        ],
-        "events": [],
-        "data": [
-            { "key": 100, "name": "param1", "type": "uint32" },
-            { "key": 101, "name": "param2", "type": "uint256" }
-        ]
-    },
-    imageBase64: "te6ccgECZgEAEDMAAgE0BgEBAcACAgPPIAUDAQHeBAAD0CAAQdgAAAAAAAAAAAAAAAAAAAAAAAAAAAAAAAAAAAAAAAAABAF6/wCJ9AUhwwGOFYAg/v4Bc2VsZWN0b3Jfam1wXzD0oI4bgCD0DfK0gCD+/AFzZWxlY3Rvcl9qbXD0ofIz4gcBAcAIAgEgDQkB5P/+/QFtYWluX2V4dGVybmFsIY5b/vwBZ2V0X3NyY19hZGRyINAg0wAycL2OGP79AWdldF9zcmNfYWRkcjBwcFURXwLbMOAgctchMSDTADIhgAvXIdcL//79AWdldF9zcmNfYWRkcjEhIVUxXwTbMNgxIQoB+I51/v4BZ2V0X21zZ19wdWJrZXkgxwKOFv7/AWdldF9tc2dfcHVia2V5MXAx2zDg1SDHAY4X/v8BZ2V0X21zZ19wdWJrZXkycDEx2zDgIIECANch1wv/IvkBIiL5EPKo/v8BZ2V0X21zZ19wdWJrZXkzIANfA9sw2CLHArMLAcyUItQxM94kIiKOOP75AXN0b3JlX3NpZ28AIW+MIm+MI2+M7Uchb4ztRND0BW+MIO1X/v0Bc3RvcmVfc2lnX2VuZF8F2CLHAY4T/vwBbXNnX2lzX2VtcHR5XwbbMOAi0x80I9M/NSAMAXaOgNiOL/7+AW1haW5fZXh0ZXJuYWwyJCJVcV8I8UAB/v4BbWFpbl9leHRlcm5hbDNfCNsw4IB88vBfCFwCAt5lDgEBIA8CASArEAIBICARAgEgHRICASAUEwCbuO3mrJ/fwC5ui+ytLo0MrkvsbK2NhDoEOeakOukuNBeTJC456AZEBFnGUyQuOegmRERZhlxf3+AubovsrS6NDK5L7GytjYYEIGvge2YQAgFYGhUCASAZFgHks+jkPf7/AWRlcGxveV9jb250cjJfMMgiJHCOTv74AWJ1aWxkbXNnyHLPQCHPCgBxz0D4KM8WgQQAzwsKIs8L/yP6AnHPQHD6AnD6AoBAz0D4I88LH/78AWJ1aWxkbXNnX2VuZCAEXwTbMNjPF3HPQSQhFwGejkn+/gFzdF9laXRoZXJfY2VsbCHQIc81IddJcaC8mSFxz0AyICLOMpkhcc9BMiIizDLi/v8Bc3RfZWl0aGVyX2NlbGwwIQNfA9sw2DEhIRgAzI5J/v4Bc3RfZWl0aGVyX2NlbGwh0CHPNSHXSXGgvJkhcc9AMiAizjKZIXHPQTIiIswy4v7/AXN0X2VpdGhlcl9jZWxsMCEDXwPbMNgx/v8BZGVwbG95X2NvbnRyMl8xIMlw+wBfBQAwstzVCf77AWdldF9iYWxhbmNl+CdvENswAeW0Ek6H/3+AsjK4Nje8r7G3tzo5MLG6ZBGSuEcnf3wAsTq0tjI2ubPkOWegEOeFADjnoHwUZ4tAggBnhYURZ4X/kf0BOOegOH0BOH0BQCBnoHwR54WP/34AsTq0tjI2ubOvsrcyEAIvgm2YbGeLuOegkpDAGwGujkn+/gFzdF9laXRoZXJfY2VsbCHQIc81IddJcaC8mSFxz0AyICLOMpkhcc9BMiIizDLi/v8Bc3RfZWl0aGVyX2NlbGwwIQNfA9sw2DHII88LHyLPFyAiHACyjjz+/AFzdG9yZV9laXRoZXIgzzUizzFxoLyWcc9AIc8XlXHPQSHN4v7+AXN0b3JlX2VpdGhlcl8wIDEx2zDYMv7/AWRlcGxveV9jb250cmFjMCHJcPsAXwcCAnUfHgBgspNHtyHIyx+AZO1HbxKAQPRD7UcBb1LtVyDIy/+AZe1HbxKAQPRD7UcBb1LtV18CAMKyaR6Z/v4BY2hhbmdlX2Fycl9sZW4hgCD0jpIxpJFw4iAivo4UjhEgIryzINwwpSAjgCD0WzAzcOafI26zmiMicaEkgCD0QzPe4v7+AWNoX2Fycl9sZW5fZW5kIgRfBNswAgEgJiECAVglIgHttyvuYv+/QFtYWluX2ludGVybmFsIY5b/vwBZ2V0X3NyY19hZGRyINAg0wAycL2OGP79AWdldF9zcmNfYWRkcjBwcFURXwLbMOAgctchMSDTADIhgAvXIdcL//79AWdldF9zcmNfYWRkcjEhIVUxXwTbMNgkIXCAjAeyOOP75AXN0b3JlX3NpZ28AIW+MIm+MI2+M7Uchb4ztRND0BW+MIO1X/v0Bc3RvcmVfc2lnX2VuZF8F2CLHAI4dIXC6n4IQXH7iB3AhcFViXwfbMOBwcHFVUl8G2zDg/v4BbWFpbl9pbnRlcm5hbDEi0x80InG6JAA0n4IQHMxkGiEhcFVyXwjbMOAjIXBVYl8H2zAAjbY06tNIddJICK+nSIi1wE0ICRVMV8E2zDgIiHXGDQj1DUk0W01INAgJSWh1xgyyCTPFiHPFiDJ0DEgJ9cBMiAkVYFfCdswgAgEgKicCAW4pKABIs2FWkf78AXNlbmRfZXh0X21zZyD4JfgoghBl/+jn8AFw+wAwAL6yiC0e/vwBZ2V0X3NyY19hZGRyINAg0wAycL2OGP79AWdldF9zcmNfYWRkcjBwcFURXwLbMOAgctchMSDTADIhgAvXIdcL//79AWdldF9zcmNfYWRkcjEhIVUxXwTbMAB5uPMuEf/fIC5uje5Mq+5tLO3gBC3xhE3xhG3xnajkLfGdqJoegK3xhB2q/9+gLm6N7kyr7m0s6+ytzIvgsAIBIEwsAgEgPS0CASA2LgIBIDMvAgFYMTAApLINwQz++AFidWlsZG1zZ8hyz0AhzwoAcc9A+CjPFoEEAM8LCiLPC/8j+gJxz0Bw+gJw+gKAQM9A+CPPCx/+/AFidWlsZG1zZ19lbmQgBF8E2zAB4rNTlWf+/AFzZW5kX2ludF9tc2fIISNxo45O/vgBYnVpbGRtc2fIcs9AIc8KAHHPQPgozxaBBADPCwoizwv/I/oCcc9AcPoCcPoCgEDPQPgjzwsf/vwBYnVpbGRtc2dfZW5kIARfBNsw2M8XcM8LACMhMgCOjjz+/AFzdG9yZV9laXRoZXIgzzUizzFxoLyWcc9AIc8XlXHPQSHN4v7+AXN0b3JlX2VpdGhlcl8wIDEx2zDYMSDJcPsAXwQCAVg1NAB8slW+I/75AW15X3B1Ymtlee1E0CD0BDJwIYBA9A7y4GQg0/8yIdFtMv79AW15X3B1YmtleV9lbmQgBF8E2zAAcrITCaf+/AFwdXNocGRjN3RvYzTtRND0AcjtR28SAfQAIc8WIMntVP79AXB1c2hwZGM3dG9jNDBfAgIBIDo3AgEgOTgAP7VfpNj/foCzsrovubK2My+wsjI5fBRABeuQ64X/7ZhAAHm1vJr0f34AsTYyL7m6Oi+3Oi+YZDlnoDjnoJFnijjnoJDnijjnoH9+ALE2Mi+5ujovtzovmJBkga+B7ZhAAgFYPDsA0rIu9+r+/QFjb25zdHJfcHJvdF8wcHCCCBt3QO1E0CD0BDI0IIEAgNdFjhQg0j8yMyDSPzIyIHHXRZSAe/Lw3t7IJAH0ACPPCz8izws/cc9BIc8WIMntVP79AWNvbnN0cl9wcm90XzFfBQCUs//o5/79AWJ1aWxkX2V4dF9tc2fIc88LASHPFnDPCwEizws/cM8LH3DPCwAgzzUkzzFxoLyWcc9AI88XlXHPQSPN4iDJBF8E2zACASBHPgIBIEI/AgFqQUAAS7GEM4v9/ALmytzIvtLc6L7a5s6+ZEBFBBExLQEEIPqnKs/gAr4FAA2w/cQOYbZhAgEgREMAPbTfnk9/fQC5srcyL7O5MLa5kBESQQg+qcqz+ACvgcABCbQmUGBARQH6/v0BY29uc3RyX3Byb3RfMHBwgggbd0DtRNAg9AQyNCCBAIDXRY4UINI/MjMg0j8yMiBx10WUgHvy8N7eyCQB9AAjzws/Is8LP3HPQSHPFiDJ7VT+/QFjb25zdHJfcHJvdF8xXwX4AIAgghCw06tN8AGBAQCCELDTq03wATBGAH6CENaTR7fwAf78AXB1c2hwZGM3dG9jNO1E0PQByO1HbxIB9AAhzxYgye1U/v0BcHVzaHBkYzd0b2M0MF8C2zACAWJLSAIBWEpJAKOuYfqr+/AFkZWNvZGVfYXJyYXkgxwGXINQyINAyMN4g0x8yIfQEMyCAIPSOkjGkkXDiIiG68uBk/v8BZGVjb2RlX2FycmF5X29rISRVMV8E2zCAPGveSwf+/gFnZXRfbXNnX3B1YmtleSDHAo4W/v8BZ2V0X21zZ19wdWJrZXkxcDHbMODVIMcBjhf+/wFnZXRfbXNnX3B1YmtleTJwMTHbMOAggQIA1yHXC/8i+QEiIvkQ8qj+/wFnZXRfbXNnX3B1YmtleTMgA18D2zCAICzr9+W/vwBc3RvcmVfZWl0aGVyIM81Is8xcaC8lnHPQCHPF5Vxz0EhzeL+/gFzdG9yZV9laXRoZXJfMCAxMdswAgEgXk0CASBTTgIBIFJPAgEgUVAAdbQJxIgQwBB6R0kY0ki4cThHEBARXNmQbhgREJLAEHoHSJjL5DgBZ4Dk6HEQE2cbGFI4cxgRgi+CbZhAAC20iPP6ZBKRZ4GQEpKS+iGaEYMvg22YQABptk3LqwwghArO4l78AHIghAxNy6sghCAAAAAsc8LH8gjzwsfyCPPC//NzYIQn2FWkfAB2zCACASBbVAIBIFZVADG0FwWAf36As7K6L7kwtzIvubKysnwTbZhAAgEgWFcAVLM7iXv4AIBk7UdvEoBA9A6T0x/RkXDigGXtR28SgED0DpPT/9GRcOLbMAEIs5DoU1kB/v7/AWluc2VydF9wdWJrZXlfMCHQyCHTADPAAJNxz0Cacc9BIdMfM88LH+Ih0wAzwACTcc9AmnHPQSHTATPPCwHiIdMAM8AAk3HPQJhxz0Eh1DPPFOIh0wAzcbry4GRxz0HII88L/yLUNNAg9AQyInAigED0QzHIIQH0ACDJJcxaAGY1JdMAN8AAlSRxz0A1myRxz0E1JdQ3Jcw14v7/AWluc2VydF9wdWJrZXlfOSTJCF8I2zABCbeoAEUgXAH+/vsBcmVwbGF5X3Byb3RwcHDtRNAg9AQyNCCBAIDXRZog0z8yMyDTPzIyloIIG3dAMuIiJbkl+COBA+ioJKC5sI4pyCQB9AAlzws/Is8LPyHPFiDJ7VT+/AFyZXBsYXlfcHJvdDJ/Bl8G2zDg/vwBcmVwbGF5X3Byb3QzcAVfBV0ABNswAgFYZF8CASBhYAAPtGYyDRhtmEACAVhjYgBbsBBOef34Asrcxt7Iyr7C5OTC8kEAQekdJGNJIuHEQEeWPmZCR+gAZkQGvge2YQC3sH8NEf32AsLGvujkwtzmzMrlkOWegEWeFADjnoHwUZ4tAggBnhYUSZ4X/kf0BOOegOH0BOH0BQCBnoHwR54WPuWegEGSRfYB/f4Cwsa+6OTC3ObMyuS+ytzIvgsAjbZTfaKIddJICK+nSIi1wA0ICRVMV8E2zDgIiHXGDQj1DUk0W01INAgJSWh1xgyyCTPFiHPFiDJ0DEgJ9cAMiAkVYFfCdswgABsghC8r7mL8AHc8AHbMIA=="
-};
 
 test('Deploy from contract 1', async () => {
     const { contracts, crypto, queries } = tests.client;
     const keys = await crypto.ed25519Keypair();
 
     const deployer = await tests.deploy_with_giver({
-        package: deployer_package,
+        package: DeployerPackage,
         constructorParams: {},
         keyPair: keys,
     });
@@ -517,15 +114,15 @@
     await contracts.run({
         address: deployer.address,
         functionName: 'setContract',
-        abi: deployer_package.abi,
-        input: {
-            _contract: deployee_package.imageBase64,
+        abi: DeployerPackage.abi,
+        input: {
+            _contract: DeployeePackage.imageBase64,
         },
         keyPair: keys,
     });
 
     const constuctor_id = await contracts.getFunctionId({
-        abi: deployee_package.abi,
+        abi: DeployeePackage.abi,
         function: 'constructor',
         input: true,
     });
@@ -533,7 +130,7 @@
     const addressResult = await contracts.run({
         address: deployer.address,
         functionName: 'deploy',
-        abi: deployer_package.abi,
+        abi: DeployerPackage.abi,
         input: {
             pubkey: `0x${keys.public}`,
             gram: 300000000,
@@ -548,21 +145,22 @@
 
     await queries.accounts.waitFor({
         id: { eq: address },
-        balance: { gt: "0" }
+        balance: { gt: '0' },
     }, 'id balance');
 
     const result = await contracts.run({
-        address: address,
+        address,
         functionName: 'get',
-        abi: deployee_package.abi,
+        abi: DeployeePackage.abi,
         input: {},
         keyPair: keys,
     });
 
-    expect(result.output).toEqual({
-        value0: '0x1',
-        value1: '0x2'
-    });
+    expect(result.output)
+        .toEqual({
+            value0: '0x1',
+            value1: '0x2',
+        });
 });
 
 test('Deploy from contract 2', async () => {
@@ -570,19 +168,19 @@
     const keys = await crypto.ed25519Keypair();
 
     const deployer = await tests.deploy_with_giver({
-        package: deployer_package,
+        package: DeployerPackage,
         constructorParams: {},
         keyPair: keys,
     });
 
     const code = await contracts.getCodeFromImage({
-        imageBase64: deployee_package.imageBase64
+        imageBase64: DeployeePackage.imageBase64,
     });
 
     await contracts.run({
         address: deployer.address,
         functionName: 'setCode',
-        abi: deployer_package.abi,
+        abi: DeployerPackage.abi,
         input: {
             _code: code.codeBase64,
         },
@@ -590,16 +188,16 @@
     });
 
     const deployData = await contracts.getDeployData({
-        abi: deployee_package.abi,
+        abi: DeployeePackage.abi,
         initParams: {
             param1: 1,
-            param2: 2
+            param2: 2,
         },
         publicKeyHex: keys.public,
     });
 
     const constuctor_id = await contracts.getFunctionId({
-        abi: deployee_package.abi,
+        abi: DeployeePackage.abi,
         function: 'constructor',
         input: true,
     });
@@ -607,7 +205,7 @@
     const addressResult = await contracts.run({
         address: deployer.address,
         functionName: 'deploy2',
-        abi: deployer_package.abi,
+        abi: DeployerPackage.abi,
         input: {
             data: deployData.dataBase64,
             gram: 300000000,
@@ -623,23 +221,24 @@
     await queries.accounts.waitFor(
         {
             id: { eq: address },
-            balance: { gt: "0" }
-        },
-        'id balance'
+            balance: { gt: '0' },
+        },
+        'id balance',
     );
 
     const result = await contracts.run({
-        address: address,
+        address,
         functionName: 'get',
-        abi: deployee_package.abi,
+        abi: DeployeePackage.abi,
         input: {},
         keyPair: keys,
     });
 
-    expect(result.output).toEqual({
-        value0: '0x1',
-        value1: '0x2'
-    });
+    expect(result.output)
+        .toEqual({
+            value0: '0x1',
+            value1: '0x2',
+        });
 });
 
 test('Deploy from contract 3', async () => {
@@ -647,25 +246,25 @@
     const keys = await crypto.ed25519Keypair();
 
     const deployer = await tests.deploy_with_giver({
-        package: deployer_package,
+        package: DeployerPackage,
         constructorParams: {},
         keyPair: keys,
     });
 
     const deployData: TONContractGetDeployDataResult = await contracts.getDeployData({
-        abi: deployee_package.abi,
-        imageBase64: deployee_package.imageBase64,
+        abi: DeployeePackage.abi,
+        imageBase64: DeployeePackage.imageBase64,
         publicKeyHex: keys.public,
     });
 
-    const address = '0:' + (deployData.accountId || '');
+    const address = `0:${deployData.accountId || ''}`;
 
     const runBody = await contracts.createRunBody({
-        abi: deployee_package.abi,
+        abi: DeployeePackage.abi,
         function: 'constructor',
         params: {
             _param1: 1,
-            _param2: 2
+            _param2: 2,
         },
         internal: true,
     });
@@ -673,7 +272,7 @@
     const addressResult = await contracts.run({
         address: deployer.address,
         functionName: 'deploy3',
-        abi: deployer_package.abi,
+        abi: DeployerPackage.abi,
         input: {
             contr: deployData.imageBase64,
             addr: address,
@@ -683,27 +282,28 @@
         keyPair: keys,
     });
 
-    expect(addressResult.output.value0).toEqual(address);
+    expect(addressResult.output.value0)
+        .toEqual(address);
 
     await queries.accounts.waitFor(
         {
             id: { eq: address },
-            balance: { gt: "0" }
-        },
-        'id balance'
+            balance: { gt: '0' },
+        },
+        'id balance',
     );
 
     const result = await contracts.run({
-        address: address,
+        address,
         functionName: 'get',
-        abi: deployee_package.abi,
+        abi: DeployeePackage.abi,
         input: {},
         keyPair: keys,
     });
 
-    expect(result.output).toEqual({
-        value0: '0x1',
-        value1: '0x2'
-    });
-});
->>>>>>> 0e165afd
+    expect(result.output)
+        .toEqual({
+            value0: '0x1',
+            value1: '0x2',
+        });
+});