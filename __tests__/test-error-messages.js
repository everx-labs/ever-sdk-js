--- conflicted
+++ resolved
@@ -50,14 +50,6 @@
     return expectError(code, null, null, f);
 }
 
-<<<<<<< HEAD
-test.each(ABIVersions)('Detailed errors (ABI v%i)', async (abiVersion) => {
-    const { contracts, crypto } = await tests.createClient({
-        messageExpirationTimeout: 2000,
-        messageProcessingTimeout: 10000,
-    });
-    const { HelloContractPackage } = await loadPackages();
-=======
 test.skip.each(ABIVersions)('Detailed errors (ABI v%i)', async (abiVersion) => {
     let config = {};
     if (abiVersion == 1) {
@@ -72,7 +64,6 @@
 
     const { contracts, crypto } = await tests.createClient(config);
 
->>>>>>> e1f2a1bc
     const helloPackage = HelloContractPackage[abiVersion];
 
     let helloKeys = await crypto.ed25519Keypair();
