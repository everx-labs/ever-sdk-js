/*
 * Copyright 2018-2020 TON DEV SOLUTIONS LTD.
 *
 * Licensed under the SOFTWARE EVALUATION License (the "License"); you may not use
 * this file except in compliance with the License.  You may obtain a copy of the
 * License at:
 *
 * http://www.ton.dev/licenses
 *
 * Unless required by applicable law or agreed to in writing, software
 * distributed under the License is distributed on an "AS IS" BASIS,
 * WITHOUT WARRANTIES OR CONDITIONS OF ANY KIND, either express or implied.
 * See the License for the specific TON DEV software governing permissions and
 * limitations under the License.
 */

// @flow

<<<<<<< HEAD
import {TONClientError} from "../src/TONClient";
import {ABIVersions, tests} from './_/init-tests';
import {TONMnemonicDictionary} from '../src/modules/TONCryptoModule';
=======
import { ABIVersions, tests } from './_/init-tests';
import { TONMnemonicDictionary } from '../src/modules/TONCryptoModule';
>>>>>>> d8d72435

const WalletContractPackage = tests.loadPackage('WalletContract');
const HelloContractPackage = tests.loadPackage('Hello');

jest.setTimeout(100000);

beforeAll(tests.init);
afterAll(tests.done);

async function expectError(code: number, source: string, message: ?string, f) {
    try {
        await f();
        //$FlowFixMe
        fail(`Expected error with code:${code} source: ${source}`);
    } catch (error) {
<<<<<<< HEAD
        expect({ code: error.code, source: error.source }).toEqual({ code, source });
        if (message) {
            expect(error.message).toMatch(message);
=======
        expect({
            code: error.code,
            source: error.source
        })
            .toEqual({
                code,
                source
            });
        if (message) {
            expect(error.message)
                .toMatch(message);
>>>>>>> d8d72435
        }
    }
}

async function expectClientError(code: number, f) {
    return expectError(code, TONClientError.source.CLIENT, null, f);
}

test.each(ABIVersions)('Detailed errors (ABI v%i)', async (abiVersion) => {
    const { contracts, crypto } = tests.client;
    tests.client.config.data.waitForTimeout = 5000;
    const helloPackage = HelloContractPackage[abiVersion];

    let helloKeys = await crypto.ed25519Keypair();
    let helloAddress = (await contracts.createDeployMessage({
        package: helloPackage,
        constructorParams: {},
        keyPair: helloKeys,
    })).address;

    await expectClientError(TONClientError.code.ACCOUNT_MISSING, async () => {
        await contracts.deploy({
            package: helloPackage,
            constructorParams: {},
            keyPair: helloKeys,
        });
    });

    await tests.get_grams_from_giver(helloAddress, 10);
    await expectClientError(TONClientError.code.ACCOUNT_BALANCE_TOO_LOW, async () => {
        await contracts.deploy({
            package: helloPackage,
            constructorParams: {},
            keyPair: helloKeys,
        });
    });

    helloKeys = await crypto.ed25519Keypair();
    helloAddress = (await contracts.createDeployMessage({
        package: helloPackage,
        constructorParams: {},
        keyPair: helloKeys,
    })).address;

    await expectClientError(TONClientError.code.ACCOUNT_MISSING, async () => {
        await contracts.run({
            address: helloAddress,
            abi: helloPackage.abi,
            functionName: 'touch',
            input: {},
            keyPair: helloKeys,
        });
    });

    await tests.get_grams_from_giver(helloAddress, 10);
    await expectClientError(TONClientError.code.ACCOUNT_CODE_MISSING, async () => {
        await contracts.run({
            address: helloAddress,
            abi: helloPackage.abi,
            functionName: 'touch',
            input: {},
            keyPair: helloKeys,
        });
    });
});

test.each(ABIVersions)('Test SDK Errors 1-3 (ABI v%i)', async (abiVersion) => {
    const { contracts, crypto } = tests.client;
    const walletPackage = WalletContractPackage[abiVersion];
    const keys = await crypto.ed25519Keypair();

    /* // TODO fix thrown TypeError: Cannot read property 'abi' of null && undefined
     try {
         await contracts.createDeployMessage({
             package: null,
             constructorParams: {},
             keyPair: keys,
         });
     } catch (error) {
         console.log(error);
          expect(error.source).toEqual('client');
          expect(error.code).toEqual(2);
     }
    try {
        await contracts.createDeployMessage({
            package: undefined,
            constructorParams: {},
            keyPair: keys,
        });
    } catch (error) {
        console.log(error);
        expect(error.source)
            .toEqual('client');
        expect(error.code)
            .toEqual(2);
    }

    try {
        await contracts.createDeployMessage({
            //$FlowFixMe
            package: 'wrongPackage',
            constructorParams: {},
            keyPair: keys,
        });
    } catch (error) {
        console.log(JSON.stringify(error));
        expect(error.source)
            .toEqual('client');
        expect(error.code)
            .toEqual(2);
        expect(error.data)
            .toBeNull();
        expect(error.message)
            .toMatch('Invalid params: missing field \`abi\`');
    } */

    await expectError(2, 'client', 'Invalid params: invalid type: null, expected struct KeyPair', async () => {
        await contracts.createDeployMessage({
            package: walletPackage,
            constructorParams: {},
            //$FlowFixMe
            keyPair: null,
        });
    });

    await expectError(2, 'client', 'Invalid params: missing field `public`', async () => {
        await contracts.createDeployMessage({
            package: walletPackage,
            constructorParams: {},
            //$FlowFixMe
            keyPair: {},
        });
    });

    await expectError(2, 'client', 'invalid type: string "", expected struct KeyPair', async () => {
        await contracts.createDeployMessage({
            package: walletPackage,
            constructorParams: {},
            //$FlowFixMe
            keyPair: '',
        });
    });

    await expectError(1009, 'client', 'Address required for run local. You haven\'t specified contract code or data so address is required to load missing parts from network.', async () => {
        await contracts.runGet({
            codeBase64: '',
            functionName: 'participant_list',
        });
    });
});

test.each(ABIVersions)('Test SDK Errors > 2000 (ABI v%i)', async (abiVersion) => {
    const { contracts, crypto } = tests.client;
    const walletPackage = WalletContractPackage[abiVersion];
    let wrongKeys = {
        'public': '',
        'secret': '6396991e831869ba7ca116767bdbceecc2d880146b34479a0063bdd8407fcc83'
    };
    try {
        await contracts.createDeployMessage({
            package: walletPackage,
            constructorParams: {},
            keyPair: wrongKeys,
        });
    } catch (error) {
        expect(error.source)
            .toEqual('client');
        expect(error.code)
            .toEqual(2001);
        expect(error.data)
            .toBeNull();
        expect(error.message)
            .toMatch('Invalid public key [PublicKey must be 32 bytes in length]');
    }


    wrongKeys = {
        'public': '6396991e831869ba7ca116767bdbceecc2d880146b34479a0063bdd8407fcc83',
        'secret': ''
    };
    try {
        await contracts.createDeployMessage({
            package: walletPackage,
            constructorParams: {},
            keyPair: wrongKeys,
        });
    } catch (error) {
        expect(error.source)
            .toEqual('client');
        expect(error.code)
            .toEqual(2002);
        expect(error.data)
            .toBeNull();
        expect(error.message)
            .toMatch('Invalid secret key [SecretKey must be 32 bytes in length]');
    }

    wrongKeys = {
        'public': '/396991e831869ba7ca116767bdbceecc2d880146b34479a0063bdd8407fcc83',
        'secret': '*396991e831869ba7ca116767bdbceecc2d880146b34479a0063bdd8407fcc83'
    };
    try {
        await contracts.createDeployMessage({
            package: walletPackage,
            constructorParams: {},
            keyPair: wrongKeys,
        });
    } catch (error) {
        expect(error.source)
            .toEqual('client');
        expect(error.code)
            .toEqual(2003);
        expect(error.data)
            .toBeNull();
        expect(error.message)
            .toMatch('Invalid key');
    }
    try {
        await crypto.factorize('');
    } catch (error) {
        expect(error.source)
            .toEqual('client');
        expect(error.code)
            .toEqual(2007);
        expect(error.data)
            .toBeNull();
        expect(error.message)
            .toMatch('Invalid factorize challenge: cannot parse integer from empty string');
    }
    try {
        await crypto.factorize('       ');
    } catch (error) {
        expect(error.source)
            .toEqual('client');
        expect(error.code)
            .toEqual(2007);
        expect(error.data)
            .toBeNull();
        expect(error.message)
            .toMatch('Invalid factorize challenge: invalid digit found in string');
    }
    try {
        await crypto.mnemonicFromEntropy({
            entropy: { hex: '' },
            dictionary: TONMnemonicDictionary.ENGLISH,
        });
    } catch (error) {
        expect(error.source)
            .toEqual('client');
        expect(error.code)
            .toEqual(2016);
        expect(error.data)
            .toBeNull();
        expect(error.message)
            .toMatch('Invalid bip39 entropy:');
    }

    try {
        await crypto.hdkeyXPrvDerivePath('???', '', true);
    } catch (error) {
        expect(error.source)
            .toEqual('client');
        expect(error.code)
            .toEqual(2018);
    }
    try {
        await crypto.mnemonicFromRandom({
            // $FlowFixMe
            dictionary: 255,
            wordCount: 12,
        });
    } catch (error) {
        expect(error.source)
            .toEqual('client');
        expect(error.code)
            .toEqual(2022);
        expect(error.data)
            .toBeNull();
        expect(error.message)
            .toMatch('Invalid mnemonic dictionary');
    }

    for (const dict in TONMnemonicDictionary) {
        try {
            await crypto.mnemonicFromRandom({
                dictionary: TONMnemonicDictionary[dict],
                //$FlowFixMe
                wordCount: 1,
            });
        } catch (error) {
            if (TONMnemonicDictionary[dict] !== TONMnemonicDictionary.TON) {
                expect(error.source)
                    .toEqual('client');
                expect(error.code)
                    .toEqual(2023);
                expect(error.data)
                    .toBeNull();
                expect(error.message)
                    .toMatch('Invalid mnemonic word count');
            }
        }
    }
});

test.each(ABIVersions)('Test SDK Errors 3000-3020 (ABI v%i)', async (abiVersion) => {
    const { contracts } = tests.client;
    const walletPackage = WalletContractPackage[abiVersion];

    const keyPair = {
        public: '6396991e831869ba7ca116767bdbceecc2d880146b34479a0063bdd8407fcc83',
        secret: '6396991e831869ba7ca116767bdbceecc2d880146b34479a0063bdd8407fcc83'
    };
    await expectError(3002, 'client', 'Invalid contract image:', async () => {
        await contracts.createDeployMessage({
            package: {
                abi: '',
                imageBase64: '#',
            },
            constructorParams: {},
            keyPair,
        });
    });
    await expectError(3003, 'client', 'Image creation failed: failed to fill whole buffer', async () => {
        await contracts.createDeployMessage({
            package: {
                abi: '',
                imageBase64: '',
            },
            constructorParams: {},
            keyPair,
        });
    });

    const body = '';
    await expectError(3005, 'client', 'Decode run output failed:', async () => {
        await contracts.decodeOutputMessageBody({
            abi: walletPackage.abi,
            bodyBase64: body,
        });
    });
    await expectError(3006, 'client', 'Decode run input failed: failed to fill whole buffer', async () => {
        await contracts.decodeInputMessageBody({
            abi: walletPackage.abi,
            bodyBase64: body,
        });
    });

    await expectError(3018, 'client', 'Local run failed: VM Exception: type check error', async () => {
        const ELECTOR_CODE = 'te6ccgECXgEAD04AART/APSkE/S88sgLAQIBIAMCAFGl//8YdqJoegJ6AhE3Sqz4FXkgTio4EPgS+SAs+BR5IHF4E3kgeBSYQAIBSBcEEgGvDuDKmc/+c4wU4tUC3b34gbdFp4dI3KGnJ9xALfcqyQAGIAoFAgEgCQYCAVgIBwAzs+A7UTQ9AQx9AQwgwf0Dm+hk/oAMJIwcOKABbbCle1E0PQFIG6SMG3g2zwQJl8GbYT/jhsigwf0fm+lIJ0C+gAwUhBvAlADbwICkTLiAbPmMDGBUAUm5h12zwQNV8Fgx9tjhRREoAg9H5vpTIhlVIDbwIC3gGzEuZsIYXQIBIBALAgJyDQwBQqss7UTQ9AUgbpJbcODbPBAmXwaDB/QOb6GT+gAwkjBw4lQCAWoPDgGHuq7UTQ9AUgbpgwcFRwAG1TEeDbPG2E/44nJIMH9H5vpSCOGAL6ANMfMdMf0//T/9FvBFIQbwJQA28CApEy4gGz5jAzhUACO4ftRND0BSBukjBwlNDXCx/igCASAUEQIBWBMSAl+vS22eCBqvgsGPtsdPqIlAEHo/N9KQR0cBbZ43g6kIN4EoAbeBAUiZcQDZiXM2EMBdWwInrA6A7Z5Bg/oHN9DHQW2eSRg28UAWFQJTtkhbZ5Cf7bHTqiJQYP6PzfSkEdGAW2eKQg3gSgBt4EBSJlxANmJczYQwFhUCSts8bYMfjhIkgBD0fm+lMiGVUgNvAgLeAbPmMDMD0Ns8bwgDbwREQQIo2zwQNV8FgCD0Dm+hkjBt4ds8bGFdWwICxRkYASqqgjGCEE5Db2SCEM5Db2RZcIBA2zxWAgHJMRoSAW4a85Q1ufW1LEXymEEC7IZbucuD3mjLjoAesLeX8QB6AAhIIRsCAUgdHAHdQxgCT4M26SW3Dhcfgz0NcL//go+kQBpAK9sZJbcOCAIvgzIG6TXwNw4PANMDIC0IAo1yHXCx/4I1EToVy5k18GcOBcocE8kTGRMOKAEfgz0PoAMAOgUgKhcG0QNBAjcHDbPMj0APQAAc8Wye1Uf4UwIBIB8eA3k2zx/jzIkgCD0fG+lII8jAtMfMPgju1MUvbCPFTFUFUTbPBSgVHYTVHNY2zwDUFRwAd6RMuIBs+ZsYW6zgXUhcA5MAds8bFGTXwNw4QL0BFExgCD0Dm+hk18EcOGAQNch1wv/gCL4MyHbPIAk+DNY2zyxjhNwyMoAEvQA9AABzxbJ7VTwJjB/4F8DcIFQgIAAYIW6SW3CVAfkAAbriAgEgMCICASAlIwOnTbPIAi+DP5AFMBupNfB3DgIo4vUySAIPQOb6GOINMfMSDTH9P/MFAEuvK5+CNQA6DIyx9YzxZABIAg9EMCkxNfA+KSbCHif4rmIG6SMHDeAds8f4XSRcAJYjgCD0fG+lII48AtM/0/9TFbqOLjQD9AT6APoAKKsCUZmhUCmgBMjLPxbL/xL0AAH6AgH6AljPFlQgBYAg9EMDcAGSXwPikTLiAbMCASApJgP1AHbPDT4IyW5k18IcOBw+DNulF8I8CLggBH4M9D6APoA+gDTH9FTYbmUXwzwIuAElF8L8CLgBpNfCnDgIxBJUTJQd/AkIMAAILMrBhBbEEoQOU3d2zwjjhAxbFLI9AD0AAHPFsntVPAi4fANMvgjAaCmxCm2CYAQ+DPQgVFMnArqAENch1wsPUnC2CFMToIASyMsHUjDLH8sfGMsPF8sPGss/E/QAyXD4M9DXC/9TGNs8CfQEUFOgKKAJ+QAQSRA4QGVwbds8QDWAIPRDA8j0ABL0ABL0AAHPFsntVH8oWgBGghBOVlNUcIIAxP/IyxAVy/+DHfoCFMtqE8sfEss/zMlx+wAD9yAEPgz0NMP0w8x0w/RcbYJcG1/jkEpgwf0fG+lII4yAvoA0x/TH9P/0//RA6MEyMt/FMofUkDL/8nQURq2CMjLHxPL/8v/QBSBAaD0QQOkQxORMuIBs+YwNFi2CFMBuZdfB21wbVMR4G2K5jM0pVySbxHkcCCK5jY2WyKAvLSoBXsAAUkO5ErGXXwRtcG1TEeBTAaWSbxHkbxBvEHBTAG1tiuY0NDQ2UlW68rFQREMTKwH+Bm8iAW8kUx2DB/QOb6HyvfoAMdM/MdcL/1OcuY5dUTqoqw9SQLYIUUShJKo7LqkEUZWgUYmgghCOgSeKI5KAc5KAU+LIywfLH1JAy/9SoMs/I5QTy/8CkTPiVCKogBD0Q3AkyMv/Gss/UAX6AhjKAEAagwf0QwgQRRMUkmwx4iwBIiGOhUwA2zwKkVviBKQkbhUXSwFIAm8iAW8QBKRTSL6OkFRlBts8UwK8lGwiIgKRMOKRNOJTNr4TLgA0cAKOEwJvIiFvEAJvESSoqw8StggSoFjkMDEAZAOBAaD0km+lII4hAdN/URm2CAHTHzHXC/8D0x/T/zHXC/9BMBRvBFAFbwIEkmwh4rMUAANpwhIB6YZp0CmGybF0xQ4xcJ/WJasNDpUScmQJHtHvtlFfVnQACSA3MgTjpwF9IgDSSa+Bv/AQ67JBg19Jr4G+8G2eCBqvgoFpj6mJwBB6BzfQya+DP3CQa4WP/BHQkGCAya+DvnARbZ42ERn8Ee2eBcGF/KGZQYTQLFQA0wEoBdQNUCgD1CgEUBBBjtAoBlzJr4W98CoKAaoc25PAXUE2MwSk2zzJAts8UbODB/QOb6GUXw6A+uGBAUDXIfoAMFIIqbQfGaBSB7yUXwyA+eBRW7uUXwuA+OBtcFMHVSDbPAb5AEYJgwf0U5RfCoD34UZQEDcQJzVbQzQDIts8AoAg9EPbPDMQRRA0WNs8Wl1cADSAvMjKBxjL/xbMFMsfEssHy/8B+gIB+gLLHwA8gA34MyBuljCDI3GDCJ/Q0wcBwBryifoA+gD6ANHiAgEgOTgAHbsAH/BnoaQ/pD+kP64UPwR/2A6GmBgLjYSS+B8H0gGBDjgEdCGIDtnnAA6Y+Q4ABHQi2A7Z5waZ+RQQgnObol3UdCmQgR7Z5wEUEII7K6El1FdXTjoUeju2wtfKSxXibKZ8Z1s63gQ/coRQXeBsJHrAnPPrB7PzAAaOhDQT2zzgIoIQTkNvZLqPGDRUUkTbPJaCEM5Db2SShB/iQDNwgEDbPOAighDudk9LuiOCEO52T2+6UhCxTUxWOwSWjoYzNEMA2zzgMCKCEFJnQ3C6jqZUQxXwHoBAIaMiwv+XW3T7AnCDBpEy4gGCEPJnY1CgA0REcAHbPOA0IYIQVnRDcLrjAjMggx6wR1Y9PAEcjomEH0AzcIBA2zzhXwNWA6IDgwjXGCDTH9MP0x/T/9EDghBWdENQuvKlIds8MNMHgCCzErDAU/Kp0x8BghCOgSeKuvKp0//TPzBFZvkR8qJVAts8ghDWdFJAoEAzcIBA2zxFPlYEUNs8U5OAIPQOb6E7CpNfCn7hCds8NFtsIkk3GNs8MiHBAZMYXwjgIG5dW0I/AiqSMDSOiUNQ2zwxFaBQROJFE0RG2zxAXAKa0Ns8NDQ0U0WDB/QOb6GTXwZw4dP/0z/6ANIA0VIWqbQfFqBSULYIUVWhAsjL/8s/AfoCEsoAQEWDB/RDI6sCAqoCErYIUTOhREPbPFlBSwAu0gcBwLzyidP/1NMf0wfT//oA+gDTH9EDvlMjgwf0Dm+hlF8EbX/h2zwwAfkAAts8UxW9mV8DbQJzqdQAApI0NOJTUIAQ9A5voTGUXwdtcOD4I8jLH0BmgBD0Q1QgBKFRM7IkUDME2zxANIMH9EMBwv+TMW1x4AFyRkRDAByALcjLBxTMEvQAy//KPwAe0wcBwC3yidT0BNP/0j/RARjbPDJZgBD0Dm+hMAFGACyAIvgzINDTBwHAEvKogGDXIdM/9ATRAqAyAvpEcPgz0NcL/+1E0PQEBKRavbEhbrGSXwTg2zxsUVIVvQSzFLGSXwPg+AABkVuOnfQE9AT6AEM02zxwyMoAE/QA9ABZoPoCAc8Wye1U4lRIA0QBgCD0Zm+hkjBw4ds8MGwzIMIAjoQQNNs8joUwECPbPOISW0pJAXJwIH+OrSSDB/R8b6Ugjp4C0//TPzH6ANIA0ZQxUTOgjodUGIjbPAcD4lBDoAORMuIBs+YwMwG68rtLAZhwUwB/jrcmgwf0fG+lII6oAtP/0z8x+gDSANGUMVEzoI6RVHcIqYRRZqBSF6BLsNs8CQPiUFOgBJEy4gGz5jA1A7pTIbuw8rsSoAGhSwAyUxKDB/QOb6GU+gAwoJEw4sgB+gICgwf0QwBucPgzIG6TXwRw4NDXC/8j+kQBpAK9sZNfA3Dg+AAB1CH7BCDHAJJfBJwB0O0e7VMB8QaC8gDifwLWMSH6RAGkjo4wghD////+QBNwgEDbPODtRND0BPQEUDODB/Rmb6GOj18EghD////+QBNwgEDbPOE2BfoA0QHI9AAV9AABzxbJ7VSCEPlvcyRwgBjIywVQBM8WUAT6AhLLahLLH8s/yYBA+wBWVhTEphKDVdBJFPEW0/xcbn16xYfvSOeP/puknaDtlqylDccABSP6RO1E0PQEIW4EpBSxjocQNV8FcNs84ATT/9Mf0x/T/9QB0IMI1xkB0YIQZUxQdMjLH1JAyx9SMMsfUmDL/1Igy//J0FEV+RGOhxBoXwhx2zzhIYMPuY6HEGhfCHbbPOAHVVVVTwRW2zwxDYIQO5rKAKEgqgsjuY6HEL1fDXLbPOBRIqBRdb2OhxCsXwxz2zzgDFRVVVAEwI6HEJtfC3DbPOBTa4MH9A5voSCfMPoAWaAB0z8x0/8wUoC9kTHijocQm18LdNs84FMBuY6HEJtfC3XbPOAg8qz4APgjyFj6AssfFMsfFsv/GMv/QDiDB/RDEEVBMBZwcFVVVVECJts8yPQAWM8Wye1UII6DcNs84FtTUgEgghDzdEhMWYIQO5rKAHLbPFYAKgbIyx8Vyx9QA/oCAfoC9ADKAMoAyQAg0NMf0x/6APoA9ATSANIA0QEYghDub0VMWXCAQNs8VgBEcIAYyMsFUAfPFlj6AhXLahPLH8s/IcL/kssfkTHiyQH7AARU2zwH+kQBpLEhwACxjogFoBA1VRLbPOBTAoAg9A5voZQwBaAB4w0QNUFDXVxZWAEE2zxcAiDbPAygVQUL2zxUIFOAIPRDW1oAKAbIyx8Vyx8Ty//0AAH6AgH6AvQAAB7TH9Mf0//0BPoA+gD0BNEAKAXI9AAU9AAS9AAB+gLLH8v/ye1UACDtRND0BPQE9AT6ANMf0//R';
        const ELECTOR_DATA = 'te6cckICAdwAAQAAXWYAAANP5zNFdL1WHOmhM8muxAeRTL3uvNJvs927E6v1fF69v/Dcp40YdRDZlwABAAIAAwEtXqwPR16r70dgkYTnKgAHGBnmNy4oAJAABAIBIADdAN4Bd6Beqw50XqyPRwAAgADQmeTXYgPIpl73Xmk32e7didX6vi9e3/huU8aMOohsy7jBWbxZxZADD75EMrDvIAD9AgEgAAUABgIBIAAHAAgCASAAJwAoAgEgACkAKgIBIAAJAAoCASAAWwBcAgEgAAsADAIBIAANAA4CASAAHQAeAgEgAA8AEAIBIAAVABYA3r6Qf1spdPq/bwqhp4mDQLP3bEuicrlaPku4CcHVKbaZdjax+CCkAF6rl8MAArMzliLRF9KX8B8jXdOp1h4kl8Es1rd+Wg2gVJmsqLcSoCkGdN4j+eSPKxKEbLLoxk8tLP9ttT28kx/w+iR/jTmNZQIBIAARABICASAAEwAUAN2+QmbGo3ETwCSfeDPz5r7UHt0Yn1NxPT3qTuMXrVRKl8xtY/BBSAC9Vy+MAAVmZyxFoi+lL+A+RrunU6w8SS+CWa1u/LQbQKkzWVFuJUBSsDZ/mI6bp28e90jhPvkXOqNHObIGmtABjoVh9DHWv9sA3b4e5pHb3M+xe6cvAv7AhM1zTFmuaqorSftD4jZ9r+dvmNrH4IKQAXquX3gACszOWItEX0pfwHyNd06nWHiSXwSzWt35aDaBUmayotxKgKbo4P3UNm8JKNoBwOEZFcTQhfHniCkSJVahkCptiFaA7gDdviMRh2NrVSlqcu7snEZIKVBulgAPnApzCKN/fvBft4/Y2sfggpABeq5frAAKzM5Yi0RfSl/AfI13TqdYeJJfBLNa3floNoFSZrKi3EqApac/HSfJVt17KIcYY2fQhe4jXJ1WswaMOy7Uwu/Z7JL6AgFiABcAGAIBIAAZABoA3b3pOjXf2g8qttV0zputlBzWsVmpquHc/d6qWko1cQKHsbWPwQUgAvVcv5gAFZmcsRaIvpS/gPka7p1OsPEkvglmtbvy0G0CpM1lRbiVAUpQ9MxbmC+nql/IndJ1YfwX72II+spmVwaA2YQZQDuYTADdvdaezDIUicJFsC7dafjvy4+QyEabBhvXpSSfTaMjWi8xtY/BBSAC9Vy/uAAVmZyxFoi+lL+A+RrunU6w8SS+CWa1u/LQbQKkzWVFuJUBSVXvjTwFo2kKXKKo9hxBHh3usmapE9y0c0nTvQfZnKs0AgEgABsAHADdvk76i6Dsoqy3y5tiNwGSP0Mb3hSGnkjYFkt2ofiQ77qMbWPwQUgAvVcv5gAFZmcsRaIvpS/gPka7p1OsPEkvglmtbvy0G0CpM1lRbiVAU/i3C/J0bWQ20cXVLECSH+ZKq5pw5kJ0Uvdev0Lo9GK/AN2+AfGvpOUCoOzBRSyFTH9PdIEu4nn93taJCGkHU6Fx01jax+CCkAF6rl/MAArMzliLRF9KX8B8jXdOp1h4kl8Es1rd+Wg2gVJmsqLcSoCnf/KF2b1XSss5qd+AIbRiHmVOdn+F1O+alxlrTv3uB7YA3b4StUEBU8pK39mx+0y87Ejv6XHvpxF+vJtd62F76ZKOGNrH4IKQAXquX6wACszOWItEX0pfwHyNd06nWHiSXwSzWt35aDaBUmayotxKgKSofeDxK2rp/r6+6mAJyz7uQG057B0zwwBX0CX5+vQqDgIBIAAfACACAUgAIwAkAN6+uGAMVwwZ7xuRvyzYNwnXGJnCRr+rtbCNxw/jK1yB99Y2sfggpABeq5feAAKzM5Yi0RfSl/AfI13TqdYeJJfBLNa3floNoFSZrKi3EqApG0EbsEGDGJmFkajst/1D312DWYN3Cugr7AFWaYqOiGcCASAAIQAiAN2+TTbMdz9PfDC1QwM39pFJ203JsV5nwyq7K/S8Ktqh4kxtY/BBSAC9Vy+GAAVmZyxFoi+lL+A+RrunU6w8SS+CWa1u/LQbQKkzWVFuJUBS0AeCSiRJ21mXNr1N8KycQOFhwaNRy0JqYKeCl7fx1FcA3b5oIcEmxkc2EzIzFOA8b+6u65iqCTdKgpLyz+uxdOnejG1j8EFIAL1XL9YABWZnLEWiL6Uv4D5Gu6dTrDxJL4JZrW78tBtAqTNZUW4lQFP6kJRf82LDczM1rRBSKuHgLYqsKg241roAUNRsv5/ZuwIBIAAlACYA3b5bAPci8hDQku7Qjt0ZHNan/zY1I/f81P210bwGD1Aq7G1j8EFIAL1XL9YABWZnLEWiL6Uv4D5Gu6dTrDxJL4JZrW78tBtAqTNZUW4lQFKUQMw0vTqYFFEMQnm/8ON/oMVSwSBx4ketavEhZheTTQDdvgclhdc9Ft5EUIyaWQ0cJX9D73TyFecQs6hCHmOAlFSY2sfggpABeq5fLAAKzM5Yi0RfSl/AfI13TqdYeJJfBLNa3floNoFSZrKi3EqApByAMC9j9dKoUOWrPu71v6Mfbud+bx7E/uqf/5buhSr6AN2+LQ+nBgkFjaufFVAl7tLxdoDJJvuZ6vlNmpbCTtwjKtjax+CCkAF6rl/cAArMzliLRF9KX8B8jXdOp1h4kl8Es1rd+Wg2gVJmsqLcSoCnxNGsjPV4EU+cKd5i0l+YgwRKVFQ4Di1FSpk92vRPSsYCASAAfwCAAgEgAKsArAIBIAArACwCASAARQBGAgEgAC0ALgIBIAA9AD4CASAALwAwAgFIADUANgIBIAAxADICASAAMwA0AN2+YDbay0cJc44b1pP62If/gewdpF+YdJLN7ghvKU6SRQxtY/BBSAC9Vy/OAAVmZyxFoi+lL+A+RrunU6w8SS+CWa1u/LQbQKkzWVFuJUBShl4PyIiOEUiKAhTkg1/iDi+JqvER1TFEAzFXsaE+HecA3b57y7CyH81aMjfymoJtv2xh02aI92XjTVxbHHyZfcOz7G71VqmgAL1XI24AHgAAuLpB+mhHbBc9MOtbl3+Cc2/UwVd8nHPamFSwW86XbNIWJS2s6WUyz9p2btsuu3Pd5F9gzaZYy0XL98bWajKfKwDdvmsfIYDQWs72jAC5xcCEDYSr1TQLf1gf611TrjBUUSJsbWPwQUgAvVcv1gAFZmcsRaIvpS/gPka7p1OsPEkvglmtbvy0G0CpM1lRbiVAUti5Vs1vbuFsZvSxn28hm8s2BA1H9jQU+/FzpwLSlRgnAN2+bTBFEudLKuo688P1+rSCi2emppN+FoZkVfbDYnHgPWxtY/BBSAC9Vy/OAAVmZyxFoi+lL+A+RrunU6w8SS+CWa1u/LQbQKkzWVFuJUBT3TTsjvmOUwguvo215O+d0IFbX7hzOE0yVj4GLVhs3ZMA3b56PfFIFT9+OUoL4ORLAJHYK8DG91QQrJOu9zUgRAAHzG1j8EFIAL1XL+4ABWZnLEWiL6Uv4D5Gu6dTrDxJL4JZrW78tBtAqTNZUW4lQFKwaq5a4ST1Ip76EooN91OBNtSi6FF8TjoCeS/emukDHQIBIAA3ADgCAW4AOQA6AgN7YAA7ADwA3b1EPeT5HaiQ5OHjiL0ztYEjlIAPKiQv2caIilvuCPy0xtY/BBSAC9Vy/EAAVmZyxFoi+lL+A+RrunU6w8SS+CWa1u/LQbQKkzWVFuJUBT3J3Ga8PK2tzmbMIvVVb8nheLKQ1xsrfPB43j5UniupUADdvVqlKDFWz0Y0lzGESfH7Zf2CPgIBhG6jzPZiWXQj9kbG1j8EFIAL1XL94ABWZnLEWiL6Uv4D5Gu6dTrDxJL4JZrW78tBtAqTNZUW4lQFK74jGYIQJLeaD912xfQ5X2fVHg02uB2zmvN0nvoGc7TwAN28ymbW9IM+KR+ifpBG9y7VPsKQqLkuuJ3JZCBQGIDFMxtY/BBSAC9Vy/WAAVmZyxFoi+lL+A+RrunU6w8SS+CWa1u/LQbQKkzWVFuJUBT1ycTbsoBM0Lt5+p0N6GGlEcSMkffmPopPecSQtYYhA8AA3bzv+GzHoVGKryu9KryxHUiPHYGgDBqLMqn8Qbrl7LK7G1j8EFIAL1XL5YABWZnLEWiL6Uv4D5Gu6dTrDxJL4JZrW78tBtAqTNZUW4lQFK8G1bXoMiYq3AJCEvFq7E9XHMwEdHzkTDzJMQo1xmFjQAIBIAA/AEACAVgAQQBCAN6+qJO71km/Lh55ywhAJWOM3XkG7rykDv7uf9vVSMyWORY2sfggpABeq5frAAKzM5Yi0RfSl/AfI13TqdYeJJfBLNa3floNoFSZrKi3EqApUfgjRFEOTeWnk7C2HPzxdzfXBQdJJvPZ4S8bAFvGUYsA3r6VRrx7UST22D1sWmK4iQpIuTMWjhQcASKUMabAxJl4Bjax+CCkAF6rl/MAArMzliLRF9KX8B8jXdOp1h4kl8Es1rd+Wg2gVJmsqLcSoCkgx1AcdSu3pUcn5p1FEMJBhIf5vPggTfc9X1MRapr5MgDdvlfU1HM3RAErG2Sqrzm0QyoA3nRiEWWt3vxLHIWCAo8sbWPwQUgAvVcvjAAFZmcsRaIvpS/gPka7p1OsPEkvglmtbvy0G0CpM1lRbiVAU3C4lFmQADV6jqD/4twMEc9mn3brdGI1ob4TFnp7DATtAgFuAEMARADdvY7muikCcVgEx2nDhFtrOjeALkYujfY7oZ+CepLbvaBjax+CCkAF6rl+8AArMzliLRF9KX8B8jXdOp1h4kl8Es1rd+Wg2gVJmsqLcSoClHd5m0Wre2EgQq5dlC4Dg+D2fr7f1bO4EYIdjV5hyi24AN29nVVthNHZ8kpznCYA7HIlbMAJINha06Lts+DXIUZ4nWNrH4IKQAXquXywACszOWItEX0pfwHyNd06nWHiSXwSzWt35aDaBUmayotxKgKcrYOz16+9GrMy+C4fY7uXRIqOlGw5Hep4zyPPpTaEbPgCASAARwBIAgEgAFMAVAIBIABJAEoCASAATwBQAgFIAEsATAIBagBNAE4A3b48gws+k1yr7nF9k1HNQcJYrMyOzYpiSx19WQn8XXr5GNrH4IKQAXquX7wACszOWItEX0pfwHyNd06nWHiSXwSzWt35aDaBUmayotxKgKXwAk8qTnBBhbfjTZaRNGK6zdMB96gqs7ndkH31vJuOOgDdvidMnN7DzdphpuPp1C6jjzZ8ZshpNZpx8edQg1/fNskY2sfggpABeq5fzAAKzM5Yi0RfSl/AfI13TqdYeJJfBLNa3floNoFSZrKi3EqApGM+TzCxGVFHsNPKTeO/97UzK8r/Xt8HIUYTTum5RwsqAN29ytpXW0igKYkUEkVOwiyYi9snEWoxcctHHODCBRMCkbG1j8EFIAL1XL84ABWZnLEWiL6Uv4D5Gu6dTrDxJL4JZrW78tBtAqTNZUW4lQFIb/DLGwkCFBKJfjqhffM1FYoZsdYvvgdzH2QlWERQnGwA3b3MJk+CXgxEgw9MXs5XtKr7qBDOx0beBMN/XOu4ctCtsbWPwQUgAvVcvzgAFZmcsRaIvpS/gPka7p1OsPEkvglmtbvy0G0CpM1lRbiVAU0CiSMqZ+vGndMwtTs8i0aoiwEnl8usuoh5kbN68/5MHAIBIABRAFIA3r6cxwhZh2EGshtZi6mhDJkyJZw29EreuVoXjmf2r9L3pjax+CCkAF6rl94AArMzliLRF9KX8B8jXdOp1h4kl8Es1rd+Wg2gVJmsqLcSoCnO6gD+V25MG3ilZabwot+Q0+IzDk7XXdDJFezRWXrPSwDdvldg+wHEFUxJXI+/yn8itkdMzX8Ev+UHdYDYKX1D1U6MbWPwQUgAvVcvfgAFZmcsRaIvpS/gPka7p1OsPEkvglmtbvy0G0CpM1lRbiVAUinJsF+DWAxps7CaPLKywoPuXt/Il+Iy29K3G15JIFN7AN2+RGrMAR+p8OILYToFjnKKXIow/3W0vPylW0asTJms6ixtY/BBSAC9Vy/EAAVmZyxFoi+lL+A+RrunU6w8SS+CWa1u/LQbQKkzWVFuJUBTsb00C2hUK6crEIGKdGrf4PXhlt9S4k5FPLwlipP/rPMCASAAVQBWAN++6U6Vrnd6M4GSrnRn8dVp4n9+nRAS8tJGc8Ux+QRD9/sbWPwQUgAvVcv1gAFZmcsRaIvpS/gPka7p1OsPEkvglmtbvy0G0CpM1lRbiVAU99Bamlm8stiDBiH9HXbEUQI654jg9q+0DR52APrU3dPAAgEgAFcAWADevqxE7d93M5DNtC+T+EVOqcfKRaqJSDRt+PZCpZzkTEQmNrH4IKQAXquX9wACszOWItEX0pfwHyNd06nWHiSXwSzWt35aDaBUmayotxKgKbIMjfOMTZAGzuBPiNau0znMn1iv91HpOxaqr78/mC4sAgEgAFkAWgDdvmnkXBvFxJQOH9j4Ou+vUxFPOs1vPFrKhiFSxyydumbsbWPwQUgAvVcvngAFZmcsRaIvpS/gPka7p1OsPEkvglmtbvy0G0CpM1lRbiVAU35wkH2+hU9ZYBz71o0Q4U3gwfgUQeVHVYQB2MO+8WRlAN2+LhUIm75Q9c40t/Mcu3js50IYEynIRq/PHb0iEQcd/xjax+CCkAF6rl+IAArMzliLRF9KX8B8jXdOp1h4kl8Es1rd+Wg2gVJmsqLcSoCnyzU52ex8xslKEHlnp0pjb+0t770vRho3TrVckIIrBt4A3b4u3SlpTdp09t4nZYTdepWnU2gvWrCsS+DDda+gZaO8WNrH4IKQAXquX4gACszOWItEX0pfwHyNd06nWHiSXwSzWt35aDaBUmayotxKgKd/6rdK2MBrDXu+7qc4jXS2gDjOe3wMEqaO2MqU4JrefgIBIABdAF4CASAAawBsAgEgAF8AYAIBIABnAGgCASAAYQBiAN6+hJUh55OwKwNs5pjDr5UelUjNW4YrcE+lzJ6AsXGjxhY2sfggpABeq5frAAKzM5Yi0RfSl/AfI13TqdYeJJfBLNa3floNoFSZrKi3EqAp7KKZkQVV+16IfuCrq+uLL8C2SNLa5TikXhCldC5dai0CAW4AYwBkAgFIAGUAZgDdvbBHog7Wkek3b38vYNZXEpDjTvThuFRn3MPXwM9/rpBjax+CCkAF6rl94AArMzliLRF9KX8B8jXdOp1h4kl8Es1rd+Wg2gVJmsqLcSoCkT/B16+kZ+u+WqI9qhKUU3t2BU2j2jdatLrEUxT+B6FoAN29p1QcN3tYoM/EypVHMelx9tyfpoBuqhcJ0BHT0yWTzmNrH4IKQAXquX5wACszOWItEX0pfwHyNd06nWHiSXwSzWt35aDaBUmayotxKgKc7C5LM6SUBEWhhZrWk3fUjv4yoJ1krsCpZt/dKlIbCzgA3b31KWnZ6AsijiNZ0HVlnBfd2cOc8AaCDqAce8rSpxLasbWPwQUgAvVcv3gAFZmcsRaIvpS/gPka7p1OsPEkvglmtbvy0G0CpM1lRbiVAU8k/+IKrSrdBJoGD3gZWcjwH/c4z8jjBlqXfUiI57L/NADdvfxMiuUqBXtI+xH5ANsLZVP68IJ8FJtMfFo2Jz3a2UkxtY/BBSAC9Vy/OAAVmZyxFoi+lL+A+RrunU6w8SS+CWa1u/LQbQKkzWVFuJUBThp6SsxRZqGrm+/NC8brIty1jFaORJUFQyWewSA25e8MAgJyAGkAagDevoJ3COTOgaC76zFezgJLpJXz4/q1+DopQbdzGlitMhYGNrH4IKQAXquXywACszOWItEX0pfwHyNd06nWHiSXwSzWt35aDaBUmayotxKgKcHuS1iSMjytaH5vXhLfRsOTN8s7+AGvZLnqAFp/qwnAAN29r0/uagNaCen/CdZaZXaImbBHl8/wjcLGSuEc2U0ZaGNrH4IKQAXquXuwACszOWItEX0pfwHyNd06nWHiSXwSzWt35aDaBUmayotxKgKbGbxx3eBYSfexqbKwVIP+TbRGiojxDaJ7cMn1kCpx+egA3b2HAY+cDJMCsng+te2st2zK47XFovY1W1tRr9GhgHX4Y2sfggpABeq5frAAKzM5Yi0RfSl/AfI13TqdYeJJfBLNa3floNoFSZrKi3EqApyjhL/D4jmkSg1cYkAR2OnjoFPp1EJQvpiPQNea9gRZWAIBIABtAG4CASAAdwB4AgEgAG8AcAIBIABzAHQCASAAcQByAN2+YlLYZdTJoTuWif4XMwh7kwqih44XP1qFvWZxAqS/cIxtY/BBSAC9Vy+eAAVmZyxFoi+lL+A+RrunU6w8SS+CWa1u/LQbQKkzWVFuJUBScdcTl97mpu7C9eav/zKdryh4vCraz0cbAgnx5oNJEv0A3b4WdQPgPV4w8OEI5QV9UrzWrTb3qAlFhjUw8e0k35+aWNrH4IKQAXquX6wACszOWItEX0pfwHyNd06nWHiSXwSzWt35aDaBUmayotxKgKfoenpK4rGeteml/1HmYvwYCkr3YRZOzKneFlcjfQV7mgDdviR+Mv+HOJaaMM37edWODITdBErhoWECSozX4PKrVmkY2sfggpABeq5fnAAKzM5Yi0RfSl/AfI13TqdYeJJfBLNa3floNoFSZrKi3EqApYk+IFq2CsobugJe+iYM4udWjm1lnMizb3mURRxJ8AB6AgN+ZgB1AHYA3b5tXryV8sdBlVKuxToBMgwjPIMc/u7x60q6g4EgtudJ7G1j8EFIAL1XL+4ABWZnLEWiL6Uv4D5Gu6dTrDxJL4JZrW78tBtAqTNZUW4lQFL2u62y4H0+3QgDD+uwqXkOR2DKId+5YdkdfQw0rASVyQDcvJhgqjTduioW5PQnHhdx9h8einoRb7v6YvDlNblVWeY2sfggpABeq5fPAAKzM5Yi0RfSl/AfI13TqdYeJJfBLNa3floNoFSZrKi3EqApEsAOq7ypJ7PwRTbzZAhmSdUvtOzgaysSrmlFWP69di0A3Lyi1rNdDWcON/zVM/8XwhFuCs6tcZGU5G1HiUSzMQjmNrH4IKQAXquXywACszOWItEX0pfwHyNd06nWHiSXwSzWt35aDaBUmayotxKgKQgkL3FtVdmTmlCY7SAJiPaifS9xYyk4TDUJMlulK2fuAgEgAHkAegIBIAB9AH4A3b5yCo7ejwPtTyayDzf0f8UrjLrXIxX1t4al25tqsVoSjG1j8EFIAL1XL9YABWZnLEWiL6Uv4D5Gu6dTrDxJL4JZrW78tBtAqTNZUW4lQFOpNyCZZ1+zxArsLn0Iu6IYLr5uxplVdzPkUUZImbwijwICcQB7AHwA3b1dK5vyl9pIHXV72hCW4WSpDALQ2ylOo+SBXbpAZcnkxtY/BBSAC9Vy+WAAVmZyxFoi+lL+A+RrunU6w8SS+CWa1u/LQbQKkzWVFuJUBT3FaBnuTMH8jj3hlPLCdGj5shy8zn47Cc0xBO7knQs2EADdvWoB4jfZ7Og/ysSaRTHtcGHVpMMONJFQPwF/N8E9sMzUdrCB6AAL1XKv4ABgABD3+vvcAyB6NguRmql8pH8uQqFUn2eJgXiFjCPTlRMInQaPYiFLdyyXIPb3Wbr2r8uEXhb03UBSAibXsE994D7QAN2+RNKFfmeJKQu2dk0ny6sE4RaI4L7iWJxJXj3QjomA88xtY/BBSAC9Vy+WAAVmZyxFoi+lL+A+RrunU6w8SS+CWa1u/LQbQKkzWVFuJUBSi8AKZkkSJe3IFUWa+4S9ojvDLMxRUs9iSFQV5hBkjMMA3b55uYIP0D3oczk6wHRL+XTrlvHj9Ddfp1lnPGpDr/k5zG1j8EFIAL1XL8QABWZnLEWiL6Uv4D5Gu6dTrDxJL4JZrW78tBtAqTNZUW4lQFNeihtUeHcJYj9d6+yF47bjWtmflYGGmz27PgL7MQK2BwIBIACBAIICASAAlQCWAgEgAIMAhAIBIACLAIwCASAAhQCGAgFIAIcAiADevrCP8rIU1QnTeB1zYafMtfT7l2+OOGzjyQgrytiAXRPWNrH4IKQAXquX4gACszOWItEX0pfwHyNd06nWHiSXwSzWt35aDaBUmayotxKgKVZ/K3qZb/a3xuIvo6stKvtIGXhaEzcq0YnbLWK+2jzUAN6+haD/9EZpyUFHXrPz/9bgZe6Uz7/cuCCHd0TW+WR6XQYtYgQrbgBeq49SAAIAANLHkhi0LPH/dEKW4Ez94YWZEQdNGiVBr1Tmwo3EOMKbfrkSSaeDNzKHp4D4+W6PzbGslifEv0cGlYS27hXlNysA3b5OAeEH53jy44aRvQav3G1kqjsZtv1JacnRVcqxrPRGLG1j8EFIAL1XL9YABWZnLEWiL6Uv4D5Gu6dTrDxJL4JZrW78tBtAqTNZUW4lQFNlZnzZRqh/B4DZmm2goAsgaAIHrf4DTqojl2iQK6L6sQIBWACJAIoA3b3EYivlYMMhek1b7wd7qo3J8I7eFLyDF5FZONxIdGl4MbWPwQUgAvVcvfgAFZmcsRaIvpS/gPka7p1OsPEkvglmtbvy0G0CpM1lRbiVAU5Gn7vck2QG+VD7suV0vZLHARG/Xl1O5swBTV85xY0XbADdveQgcGLUxzBHOBg9bSDVSlOi0o+wMoiMoQENJzAO4ZQxtY/BBSAC9Vy/EAAVmZyxFoi+lL+A+RrunU6w8SS+CWa1u/LQbQKkzWVFuJUBSxhaUTGYPUhxqv4Ys5NThMLlqvFB7/mBfmpDpwfh8qPMAN++3yjClP1REidw3uElKizqWekCP8OrWJMbcWXR27N2EAsbWPwQUgAvVcvzgAFZmcsRaIvpS/gPka7p1OsPEkvglmtbvy0G0CpM1lRbiVAU5fIfOhbin9y1ERfkS13Y7A0kR2C6lEssGw0MDh//ee9AAgEgAI0AjgIBZgCPAJACASAAkQCSAN293sh9YpNe1oiqSIIIKil0jMbUakLt2leL2CJTkP1FwTG1j8EFIAL1XL84ABWZnLEWiL6Uv4D5Gu6dTrDxJL4JZrW78tBtAqTNZUW4lQFKCjO0AucEk2dO30bJnk933CawAPkaYBzzoHVd2TV+xwwA3b3LxAWO5gCOcn9/WsP2ULYBPkDVf1oYLp0LqowWE02vMbWPwQUgAvVcvhgAFZmcsRaIvpS/gPka7p1OsPEkvglmtbvy0G0CpM1lRbiVAUhWd6IzwmMcNjW20wVXwTO/vSi1wwJM0tLbQ39vJURXpADdvnMxvMoeJ5C7SVYRvB9PLA7jqE0hA/Q9o/MoGLmxdq+MbWPwQUgAvVcvhgAFZmcsRaIvpS/gPka7p1OsPEkvglmtbvy0G0CpM1lRbiVAUhgy7I1Kj8OjV1Pzzd/gojFDf7Xud6qceSSdA0meXwmrAgFuAJMAlADdvasThQXSjDwtaFCcVBSr6TOrfekGENjMhO2vOA5zn0hjax+CCkAF6rl/MAArMzliLRF9KX8B8jXdOp1h4kl8Es1rd+Wg2gVJmsqLcSoCkYViq6Y5sAdJPimfPSEMUDS7RddACMZrcMVcnh5S706IAN29lYX01xxQ/1S2klXduqSjDq4xzeLQK6bUwPh/ryiPmmNrH4IKQAXquX5wACszOWItEX0pfwHyNd06nWHiSXwSzWt35aDaBUmayotxKgKVM1Sun7FHtPF3OKx0o5fQS82hhA1z0wDJdoCD9IMIOxgCASAAlwCYAgEgAKUApgIBWACZAJoCASAAnQCeAN2+Rasxx62AoxAJEX+icuC5MKf+XSYI2NwS3XS+txuuKcxtY/BBSAC9Vy+eAAVmZyxFoi+lL+A+RrunU6w8SS+CWa1u/LQbQKkzWVFuJUBSVM5MnUYmkJ/0axeSNW23o/zJ43xInGHjP4JDuZm/uJMCASAAmwCcAN2+OP/ex80D30CobZK3hhckDnNJ1HvR6xdeVC1J7N31WZjax+CCkAF6rl+sAArMzliLRF9KX8B8jXdOp1h4kl8Es1rd+Wg2gVJmsqLcSoCnApHQ57sn4vd4LQ8RmPk3ZpCWjJXPrz55940OWlAjS+YA3b4nVJHKpNDtPkcYbfgZc1zaEQGTBEYj7hv7zJEexY0YmNrH4IKQAXquXywACszOWItEX0pfwHyNd06nWHiSXwSzWt35aDaBUmayotxKgKXEHW+sa/cHmaERfKWHX4oKouXFqHrcyV4gKweFkL+W3gICcACfAKACAWYAoQCiAN29q9uRipn3GSsOvnRfBCF5kdIHfcQ//nWVZ4L1XHyYBWNrH4IKQAXquXxgACszOWItEX0pfwHyNd06nWHiSXwSzWt35aDaBUmayotxKgKc8meXjN9Q7XJCbzw6nblxSpLjFcBAQsC546XcS3E/F9gA3b2/YM+tLxDsQg1GYNmKQ6EQWoZ6rGOickB18VW5kf01Y2sfggpABeq5feAAKzM5Yi0RfSl/AfI13TqdYeJJfBLNa3floNoFSZrKi3EqApg/GS46B3w0ga+VhLGImF8NJV+yayEZ9U2UB8j4KvqVqADdvc8oHiH7+xXbOVkadYqIXGZ3ppHbbw+p1FBrnGSw53ExtY/BBSAC9Vy/mAAVmZyxFoi+lL+A+RrunU6w8SS+CWa1u/LQbQKkzWVFuJUBTRwty+CYt7XjqLcNVFpbkpAMQb7f1wyJrn0HJp1JxNh8AgEgAKMApADdvY3RVEesXDsKye2euuOzLP482lRCv854Q0Q6NTcB6zRjax+CCkAF6rl+8AArMzliLRF9KX8B8jXdOp1h4kl8Es1rd+Wg2gVJmsqLcSoCkpwVe2HF4wh9rdu0Xj0QSgyda33bikdxCnWFgjGrPKZIAN29qCYZhC0iV/sZCXyZC3eBjyNS44CbnBebO2aYm44Bw2NrH4IKQAXquX5wACszOWItEX0pfwHyNd06nWHiSXwSzWt35aDaBUmayotxKgKdQr4KO3y6JkVrBeEpvLpW1L5i3oeWpQ2ujplZtAcrsfgA3775zQC9nc5Ku/ddBp3KfxATmZ5m1pvHhVM9og9cZes60xtY/BBSAC9Vy+eAAVmZyxFoi+lL+A+RrunU6w8SS+CWa1u/LQbQKkzWVFuJUBTMKB9LIexfdzFurQmCv3lKBdG0yKYSxFemN5Qn0GjzD8ACASAApwCoAN6+he1cWkirrcW/SoUYX3gapg7r5+8gZC9mDH6Q1IGYTPY2sfggpABeq5frAAKzM5Yi0RfSl/AfI13TqdYeJJfBLNa3floNoFSZrKi3EqApYJXA4Z3XjL6YTBnRR3tEWTHR5ghohWUHQLB0Vz+SRD4CASAAqQCqAN2+VugN7jaNSi43BF7BOqG+NJC3ddBl7tthRq1khsLZUcxtY/BBSAC9Vy/WAAVmZyxFoi+lL+A+RrunU6w8SS+CWa1u/LQbQKkzWVFuJUBSsMbPcNg3DPhbk16XuvtonyRjr1+OqCzwQSW4D5cdMMUA3b5bg7TN8g0M2fFe/K+bTIoDGHOjYFHT2o0EyHKDkoBpDG1j8EFIAL1XL3YABWZnLEWiL6Uv4D5Gu6dTrDxJL4JZrW78tBtAqTNZUW4lQFKYPrwso0eQo3pbn5ho1lT1c1YnkUcQ/SQVXVXlZkt6HwIBIACtAK4CASAAvQC+AgEgAK8AsAIBIAC1ALYCASAAsQCyAgFIALMAtADevqZgF37BWMBWdrOWuqtF+PimP3Sg6vGnz+ARx+6gzYpGNAFBlpgAXqvKNwACszOlYiJxt3l+yYwp5/va9LNJcwy5PnVdg/CPI9RlXRQMsX7YTBeeZ86uXcpTKooQbWait0XwBmP+ikDeJiz5inFtAN6+k2BYN26H9kgc4xsOCII1tL6d8AFFyXCBxFoozOZMaEY2sfggpABeq5fvAAKzM5Yi0RfSl/AfI13TqdYeJJfBLNa3floNoFSZrKi3EqAp/2o/nJ5enXZwxcTSTW2vXSE4iVhNYq2YKow0LR4DwskA3b5fqqH55lU9TV3lK88RyHKc6J4Sc1a/UXIBKu/E6UjvzG1j8EFIAL1XL9YABWZnLEWiL6Uv4D5Gu6dTrDxJL4JZrW78tBtAqTNZUW4lQFK0+8bR/zxqkDeCY6C4zfQAG2iHPliU0yx7CjquZ34vzQDdvn/ArVPT9fpI1R9GBLh7DhtY1gPtFbkI/gZO/VkgyKXsbWPwQUgAvVcvzgAFZmcsRaIvpS/gPka7p1OsPEkvglmtbvy0G0CpM1lRbiVAU9aMq8m/y0+U7Iss6ZfJXEizr7K/zfj/V1Fub8+N4gOfAgFiALcAuAIBIAC5ALoA3b4I3NdicudKcUwG4fwDT96QqpvAyAIZHPlC347i5rLEmNrH4IKQAXquXvwACszOWItEX0pfwHyNd06nWHiSXwSzWt35aDaBUmayotxKgKRc5Zvqfnq2BDc8Bp3x1LPVOjKziXjY5gc1JMnRITDCRgDdvhwAtWHLWKHb8TK53HEcuzsrgtQgg12BxinU6z0MfMcY2sfggpABeq5fiAAKzM5Yi0RfSl/AfI13TqdYeJJfBLNa3floNoFSZrKi3EqApW0lMbTIAZK6oDV1PC8XExd1C6PXCvOoJ/2tkA8aNObeAgEgALsAvADevrC1wDHs6drf0jxjpB5OfxrkE4sVf/dYjCEIOFPVhXiWNrH4IKQAXquXuwACszOWItEX0pfwHyNd06nWHiSXwSzWt35aDaBUmayotxKgKQ87BfJiwd/TRQnLYgPneeuz7bkRUy9GJ8avxnRMCkarAN2+SPdYqx0kt7D2K1PRgO++bKb834pauEAyAJgYrh+gTMxtY/BBSAC9Vy/mAAVmZyxFoi+lL+A+RrunU6w8SS+CWa1u/LQbQKkzWVFuJUBTjf0Sj4bEAVQqAVk6HoQ6eAksjDCxXJsUZwGZsJjAZQUA3b5WLqbZDrMrnCieLu4488/TrVuVVM2ZzJKPkaL0bHRbrG1j8EFIAL1XL+4ABWZnLEWiL6Uv4D5Gu6dTrDxJL4JZrW78tBtAqTNZUW4lQFLqVORz3yQ4elYr2tIc/scWACAXlmtAeM86OT5yvLAncQIBIAC/AMACASAAxwDIAgFIAMEAwgIBIADFAMYCA3kgAMMAxADdvkeI/zhdOlsPs+P5gGpd5Ron5kXwAHqEIXZm0lzv+zEMbWPwQUgAvVcvzgAFZmcsRaIvpS/gPka7p1OsPEkvglmtbvy0G0CpM1lRbiVAUu/4w+NE+/wVM6ab4bdGh0aLa+2C7o1tr+qaNsqJ1xLFAN29H2uP6r0dIyLzSN8p+zl+Lzd9rYNshYlLF4pp/ajOkY2sfggpABeq5frAAKzM5Yi0RfSl/AfI13TqdYeJJfBLNa3floNoFSZrKi3EqApWNz4ghtuorqRLmwE5+BkJ8TmVoGqY+260TTmJGYdx/uAA3b0dV2Q1iFgQJtn/yhYTygACH+QY9drMkDE0/lPCIDEFjax+CCkAF6rl+sAArMzliLRF9KX8B8jXdOp1h4kl8Es1rd+Wg2gVJmsqLcSoClFxISGaUgYSEqrq6B6w8or87NHI8FKuldgXSyiZ0o95YADevrImmw6pNARqWTmb2CT2p/rkx9aWuxY+G9I1y8IaorVWNrH4IKQAXquX8wACszOWItEX0pfwHyNd06nWHiSXwSzWt35aDaBUmayotxKgKb+ShpK72zo8MXJr8lmIwjtEZt1ukMWekpIXAAe8FcSBAN6+n40gO+usfWKYQMoKcEy/+SYH1r9Ti8matl+tpqezxlY2sfggpABeq5frAAKzM5Yi0RfSl/AfI13TqdYeJJfBLNa3floNoFSZrKi3EqApKQrGy4YfeDDuuqRKMEnYStDcuZcEU32y/wumfSU+8z0CASAAyQDKAgEgANUA1gIBIADLAMwA3r6v5EJMnfIRsdLpL3qRiJqsZDxgXeRY+o8q+QU0uIVlRoy/eTKUAF6rj8IAArMzT1MKlC8+vcC2Ajh2KH/FEAe2roVG9GkrOoeHZT3UFQTZa12VV9UhyTBCo464QncxPQLLe87mknNCVw4u0P37aAIBWADNAM4CASAA0QDSAN29/OUYWNTkYZ8Zwx2CbGgDxu7fy6UPQzNoOXAgHky/kLG1j8EFIAL1XL84ABWZnLEWiL6Uv4D5Gu6dTrDxJL4JZrW78tBtAqTNZUW4lQFK5GwjGUhg/a+SCBAtRqu/SzSeNIoF6POshkZzcbjG/4wCA3xoAM8A0ADbvHjrUIWS2Isk5KBW4CFPHlPPoBWsk+7q26I5GmQ1L4xtY/BBSAC9Vy/WAAVmZyxFoi+lL+A+RrunU6w8SS+CWa1u/LQbQKkzWVFuJUBSKcpCjPTL9o4PfJEyRJKxy3/ogMau7Opt9uLFv6tLn40A27xRAasHCX9euQc89soF/vzbgjmHFO/so5KR1QjrRv7sbWPwQUgAvVcv3gAFZmcsRaIvpS/gPka7p1OsPEkvglmtbvy0G0CpM1lRbiVAUvBSrR+YxiHbdbGASxr0x730wK/vr7PzIilpTwdzXbHDAgN8uADTANQA3b4wO7ZKNBZ7JyZ/VXvTfnM2qMGJuFLgz8GSTYJm4CI4WNrH4IKQAXquX7wACszOWItEX0pfwHyNd06nWHiSXwSzWt35aDaBUmayotxKgKTkWYdKSbz3ISHQbX5DnoW5OtG8EBG2KHyI/wC7kjO/9gDcvIQRaLsiPwPMAfWTRHTlauOsAwegSKsWcybH1lXCXbZO+HOzggBeq5ANAAizM9c6nDWCJkwPOEmiF0i8TgsDaGUT07VFTGptCqw14Ybls9NjdBfOiBFQcYC1ETwo4e0pHBZR9/ntV72ljnuTpkEA3LyjBcxEQE2uiajztXfPlMNnqyio68gaXFUdOTA+JUwmNrH4IKQAXquX6wACszOWItEX0pfwHyNd06nWHiSXwSzWt35aDaBUmayotxKgKV98ti11IqKE2BD1uMLocEFTDFQ5VoSQMm+4eX1dstv0AgEgANcA2ADevo7UN58csTFXs01QMBplq0fcNFL0zQ4qLY4LM6BzUPQ2NrH4IKQAXquX3gACszOWItEX0pfwHyNd06nWHiSXwSzWt35aDaBUmayotxKgKXB+lPQAbnFs2g5tBkyrUimFVB94oF0mMmaHEhRnA6KuAN2+VExuvO3j8f7sbw6g/8XAPaSvY01i7lyQZwwNDFUBtIxtY/BBSAC9Vy/uAAVmZyxFoi+lL+A+RrunU6w8SS+CWa1u/LQbQKkzWVFuJUBSnFiEAg9OIQXoXMRoJuc025RmJ1/A0KLcvVuYw0ssjXUCAVgA2QDaAgFYANsA3ADdveaKyrcjNR5KLkX3NzXjXtW1jZdgYD0d0hiEi8q6jfextY/BBSAC9Vy/EAAVmZyxFoi+lL+A+RrunU6w8SS+CWa1u/LQbQKkzWVFuJUBS0th6A25mHH5k8rlp2ic+t6k4VKWUSIYvPwgp6YoBvykAN29TiDjVQ/kqMu1GTF71jZILLaULSmLTVc+s9avnTyKOsbWPwQUgAvVcvfgAFZmcsRaIvpS/gPka7p1OsPEkvglmtbvy0G0CpM1lRbiVAU/gno2R877xEExBHk6iJHrigJrCknHYdPsgj/aiEjMCxAA3b1N5qNHZPwuBUQ3+jE+e2oKfz4BE2Tc/gpDH1D3JLxcxtY/BBSAC9Vy/uAAVmZyxFoi+lL+A+RrunU6w8SS+CWa1u/LQbQKkzWVFuJUBT84f0859R9KhE+7Y7cyw155fnbiAvw8mxATRsTi1Cvk0AIBIADfAOACASAA6wDsAgEgAOEA4gIBIADnAOgAT793B9naosSjiq3teMIT0fmIQcza5TagoZ0F7VMYuV3qNseN+OI+s1ACASAA4wDkAE+/G0PcutMMQGDkS6T2Oabu0jPMovm+F92knW+17kqS8sWLsq8Zo9QgAgFqAOUA5gBNvkts1TqQU5P4t2oiVUTZzpK9b/mbdrZUvHThuSGMT7eMXZV4zR6hAE2+Wpo0Lh+Tbj1B5efCuUntUQVaW4cQ/bGlNDQr/wT0xQxdlXjNHqECASAA6QDqAE+/YE2JilfN8ihjj0PMuE4B3ToDZ9CY1lCxZ9FO+hy17yrFvAgKyGkwAE+/DFaMbMT6oxNn1pC2BJIZHGgadFgCWW1xTG1J84KPX72Lsq8Zo9QgAE+/BjfhLp8uKbgycWNBnDMe7czcgrK46yFT4Q98q0HsEw2LN+7RruYgAgEgAO0A7gIBIAD3APgCAUgA7wDwAgEgAPEA8gBPvsU8cKos11fNewFvZzE9V1xIi2xWS/j2qQl+6cJEeVwDF2VeM0eoQABPvu7carjBNhL/nxUuhzWLeF+23UptW4grXKWdUeVRNKz7C57gi9oAQAIBIADzAPQCAW4A9QD2AE++3PC5xF59j4ljGR9p5vN6qRZKb/k8pQDFIppQSttjffsQ7wy0bxJAAE++xjLEtSD5XNM/Mu4fTXC5O3WqIgkuDw7/5ilYQcMAvJMJGDClOwBAAE++VnSFeIBtvuhv2bNKYLvOqTJaSv8G74cJk8wqrguCPe4C27Tl0x4pAE2+XascoCz2tfhC7ZrU+GMOgwCR1Tpfsx+Ld47ArgOJEKxdlXjNHqECASAA+QD6AE+/cp+9u4LB7hybjqpLL+eSTWd/xRre4vgi2XRJYfB3tRLewLp63EFwAE+/CseoFwjrTUBY8HR8nEtiS2JiQHMzUiOggdVmpMEaE7GStSmVI84gAgEgAPsA/ABPvtY8kMWhZ4/7ohS3AmfvDCzIiDpo0SoNeqc2FG4hxhTbFtiu/n+GwABPvtCv34aQjXGWWKe+WwYEBV00NS/niDBKsM9waIHDODDTF2VeM0eoQAIBIAD+AP8CASABAAEBAgEgAR4BHwIBIAEgASECASABAgEDAgEgAVIBUwIBIAEEAQUCASABBgEHAgEgAQwBDQIBWAEIAQkCAVgBCgELAJ6+bmMp4yV2I2LttkHB39R8+TXob1JGK6c1tbz8D0Of1VLEWiL6Uv4D5Gu6dTrDxJL4JZrW78tBtAqTNZUW4lQFIASGrjunc69sbWPwQUgAAJ6+eblJQFsVo6QvvL30zPVYC4F9ddE5lCPduwbohFiTfBLEWiL6Uv4D5Gu6dTrDxJL4JZrW78tBtAqTNZUW4lQFIASGrjunc69sbWPwQUgAAJ6+cCVU6azqmiK3rp0gOU5Ie4sdFaSzDuPz1X5ruCXaOXLEWiL6Uv4D5Gu6dTrDxJL4JZrW78tBtAqTNZUW4lQFIASGrjunc69sbWPwQUgAAJ6+dGAvCSTUpuMDcONP7VGeRNrAFjs4DddyimsS7qi2CUuLpB+mhHbBc9MOtbl3+Cc2/UwVd8nHPamFSwW86XbNIASXSe1HuyosbvVWqaAAAgEgAQ4BDwIBIAEUARUCASABEAERAgFiARIBEwCevn5CAJRUEtc5iMDEdKX6iCAstAqZUpwsJpy22tN0Iz/yxFoi+lL+A+RrunU6w8SS+CWa1u/LQbQKkzWVFuJUBSAEhq47p3OvbG1j8EFIAACevklqgvYblINA1QatQqnCI9E0U//Uz9tsFXuyG3PGPBsSxFoi+lL+A+RrunU6w8SS+CWa1u/LQbQKkzWVFuJUBSAEhq47p3OvbG1j8EFIAACdvdO2CPRtjUN2fPH1doxyClPsgPev7sisAdvaB8pBusbLEWiL6Uv4D5Gu6dTrDxJL4JZrW78tBtAqTNZUW4lQFIASGrjunc69sbWPwQUgAgCdvffcK6dhtD2qi5f8iL3zi5CLca8vxT+88rWB+CWhxMNLEWiL6Uv4D5Gu6dTrDxJL4JZrW78tBtAqTNZUW4lQFIASGrjunc69sbWPwQUgAgIBIAEWARcCASABGAEZAJ6+QLwWaCDkKb035DVHppKzGcRik4QZIC7t0PLwnyKJGxLEWiL6Uv4D5Gu6dTrDxJL4JZrW78tBtAqTNZUW4lQFIASGrjunc69sbWPwQUgAAJ6+dUnZMXnrrqcJC/JB8cQcm96F55YFunPEw1+NzrupeJLEWiL6Uv4D5Gu6dTrDxJL4JZrW78tBtAqTNZUW4lQFIASGrjunc69sbWPwQUgAAgFqARoBGwIBIAEcAR0Anb2JlbDwncYxEe+ycLoKbBaqY+K3ktTSaGy5gH9UhLeLliLRF9KX8B8jXdOp1h4kl8Es1rd+Wg2gVJmsqLcSoCkAJDVx3Tude2NrH4IKQAQAnb2yR3HXo663UETtZ4xOi/LSuRnwOF3zkjlV9t9UEUYSliLRF9KX8B8jXdOp1h4kl8Es1rd+Wg2gVJmsqLcSoCkAJDVx3Tude2NrH4IKQAQAnb4R9aS8zEqz8hkPkaO7pNpaU0HpIHW5VReC1T/WuIJl5Yi0RfSl/AfI13TqdYeJJfBLNa3floNoFSZrKi3EqApACQ1cd07nXtjax+CCkAEAnb4q99OYNmGrYK7C9a5TWjh5APTsAagONRpPORPkuhqHZYi0RfSl/AfI13TqdYeJJfBLNa3floNoFSZrKi3EqApACQ1cd07nXtjax+CCkAECASABfAF9AgEgAaIBowIBIAEiASMCASABNgE3AgEgASQBJQIBIAEuAS8CASABJgEnAgFIASgBKQCfvqyxxGjD4Vrbo4DnJc2y2tCwB2RTkofJbpSth//aUhspYi0RfSl/AfI13TqdYeJJfBLNa3floNoFSZrKi3EqApACQ1cd07nXtjax+CCkAEAAn76+acIpX5kJBeJesy8djw6ficlhRsJbMUXOcLv2hWKbKWItEX0pfwHyNd06nWHiSXwSzWt35aDaBUmayotxKgKQAkNXHdO517Y2sfggpABAAgEgASoBKwIBWAEsAS0Anb4QSi+B6H8Fzq6EliUUuPcB9/1TgzglmgqH1GS6mAHiZYi0RfSl/AfI13TqdYeJJfBLNa3floNoFSZrKi3EqApACQ1cd07nXtjax+CCkAEAnb4xiYEkWucw/eYfeHPmgBXLeDE0eqQ8NqSgXQ7DVfqcJYi0RfSl/AfI13TqdYeJJfBLNa3floNoFSZrKi3EqApACQ1cd07nXtjax+CCkAEAnb3rmImGO9WOyszNnbAXnr6eGWZr6LzFuk7jtjQNwXoJSxFoi+lL+A+RrunU6w8SS+CWa1u/LQbQKkzWVFuJUBSAEhq47p3OvbG1j8EFIAIAnb3le8S/TLLT187Ds/yl5krNnAvNYft+SLH2/zGKmk+MyxFoi+lL+A+RrunU6w8SS+CWa1u/LQbQKkzWVFuJUBSAEhq47p3OvbG1j8EFIAIAn779S6dRP2e/3oxVbWHZh8W2uMXtRZs5yz+dce3gdZjB9LEWiL6Uv4D5Gu6dTrDxJL4JZrW78tBtAqTNZUW4lQFIASGrjunc69sbWPwQUgAgAgEgATABMQIBWAEyATMCASABNAE1AJ2+OAfMXdY4rYsjTpTOsNzwdypNtqcVWMpVaBiNXfLQGOWItEX0pfwHyNd06nWHiSXwSzWt35aDaBUmayotxKgKQAkNXHdO517Y2sfggpABAJ2+LQ5h/wNz8P9RMAqlvUByKsBNKk2yTBvv9elQpBz3sOWItEX0pfwHyNd06nWHiSXwSzWt35aDaBUmayotxKgKQAkNXHdO517Y2sfggpABAJ6+ZYUnMVY4iMsUNIBJlseSIrWt3IU46A5Z4lhNE6xEDLLEWiL6Uv4D5Gu6dTrDxJL4JZrW78tBtAqTNZUW4lQFIASGrjunc69sbWPwQUgAAJ6+Tn4y/y6kG7kow2SqEgDpIicmM9ydEPfm+wUsSlVHuxYqxiP3epnykbPKSw76XfIylV26slUOAKPJpK5vXSGY4AOczFJSxwPsV09GsGwAAgEgATgBOQIBIAFCAUMCASABOgE7AgFYATwBPQCfvo5WaFBwIyGoa64JRXzUmnQ61hCE7nY4X1NGDm5LHGLpYi0RfSl/AfI13TqdYeJJfBLNa3floNoFSZrKi3EqApACQ1cd07nXtjax+CCkAEAAn76e2OSNUQAHecqRX0HzH5JGR5S1R+tfeEtEgZ3ZcOuiuWItEX0pfwHyNd06nWHiSXwSzWt35aDaBUmayotxKgKQAkNXHdO517Y2sfggpABAAgEgAT4BPwCevmLnqSh512cCpau42jdhhhwrjfoz333PiFllg0FFAOSyxFoi+lL+A+RrunU6w8SS+CWa1u/LQbQKkzWVFuJUBSAEhq47p3OvbG1j8EFIAAIBWAFAAUEAnb4OOzSDFNmi0QjI48B72ERa6qJLdUS8EblpNHj7qkq8pYi0RfSl/AfI13TqdYeJJfBLNa3floNoFSZrKi3EqApACQ1cd07nXtjax+CCkAEAnb2ZT2mi1pPgVfj/G1DMCUEvAqij4FCVnbSC84evOiRxliLRF9KX8B8jXdOp1h4kl8Es1rd+Wg2gVJmsqLcSoCkAJDVx3Tude2NrH4IKQAQAnb2A53kKZxk/tJMsWBJE6AUmVMJaucWpJptaBuWZxzqkliLRF9KX8B8jXdOp1h4kl8Es1rd+Wg2gVJmsqLcSoCkAJDVx3Tude2NrH4IKQAQCASABRAFFAgEgAUwBTQIBIAFGAUcAn76GCm5wtenPSmicSQuru0zYNPn7fSr0mTcxe2LGfCa/2WItEX0pfwHyNd06nWHiSXwSzWt35aDaBUmayotxKgKQAkNXHdO517Y2sfggpABAAJ6+V7HTvrE3CeheblFFEbXEOWLZSsTu5h2yJc124UqlzpLEWiL6Uv4D5Gu6dTrDxJL4JZrW78tBtAqTNZUW4lQFIASGrjunc69sbWPwQUgAAgEgAUgBSQIBIAFKAUsAnb4T6+XLmY7Rdypwjy+iDLryoqqSNIO0CZNqXihCCMyApYi0RfSl/AfI13TqdYeJJfBLNa3floNoFSZrKi3EqApACQ1cd07nXtjax+CCkAEAnb3q0HbgQzrl/2ZhJcdjnEbcf9x11GAzUfFGSdBX5xtsyxFoi+lL+A+RrunU6w8SS+CWa1u/LQbQKkzWVFuJUBSAEhq47p3OvbG1j8EFIAIAnb3eP0PjdYf+adZMpZHC1OcTUXLa+ssiDc3bFD1MZH5PSxFoi+lL+A+RrunU6w8SS+CWa1u/LQbQKkzWVFuJUBSAEhq47p3OvbG1j8EFIAICASABTgFPAgFIAVABUQCevlG8mHoe6K9IBd5gp5OBvbmHuqKO2fxJMIcRF47Vbc7SxFoi+lL+A+RrunU6w8SS+CWa1u/LQbQKkzWVFuJUBSAEhq47p3OvbG1j8EFIAACevmRtVmqa/71dinJHYKJ1u2Oxp78OPaxbwopjfCidU7jSxFoi+lL+A+RrunU6w8SS+CWa1u/LQbQKkzWVFuJUBSAEhq47p3OvbG1j8EFIAACdvjrodu5c4hSH/3JNYkn2ThPMuZ2Ft99ttHT2TQPZeYXliLRF9KX8B8jXdOp1h4kl8Es1rd+Wg2gVJmsqLcSoCkAJDVx3Tude2NrH4IKQAQCdvj6IvLeKBnRgbwShVBvoPCPt0zLpGll9YPaV20ecdhSliLRF9KX8B8jXdOp1h4kl8Es1rd+Wg2gVJmsqLcSoCkAJDVx3Tude2NrH4IKQAQIBIAFUAVUCASABYAFhAgEgAVYBVwIBIAFcAV0CASABWAFZAJ++ubcyc7ye6BWKGb52gKxHxDu2aAAd5VSg1Ku/DbJTwyliLRF9KX8B8jXdOp1h4kl8Es1rd+Wg2gVJmsqLcSoCkAJDVx3Tude2NrH4IKQAQACevn83cXX33tWI1k+Y8Pfv+K2z8DOVg/HnfgiKcLcKPJcSxFoi+lL+A+RrunU6w8SS+CWa1u/LQbQKkzWVFuJUBSAEhq47p3OvbG1j8EFIAAIBagFaAVsAnb2H52+ntHrc5HjLwyatJV+Sr6JBhbMg+qhK1LzUZS9EliLRF9KX8B8jXdOp1h4kl8Es1rd+Wg2gVJmsqLcSoCkAJDVx3Tude2NrH4IKQAQAnb2f4h7EXrMMTteBXETNBde5Ep4duUytKt0QvW+0EGpSliLRF9KX8B8jXdOp1h4kl8Es1rd+Wg2gVJmsqLcSoCkAJDVx3Tude2NrH4IKQAQAn766sEJ8bPnkkLMgNXWfATXyXdkHJpeeFlsvUA8yZcqnCWItEX0pfwHyNd06nWHiSXwSzWt35aDaBUmayotxKgKQAkNXHdO517Y2sfggpABAAgFIAV4BXwCdvjtfrEEHRrTWkGp6ebpXxJSMWSfDwxD+kKMOKUh4bh6liLRF9KX8B8jXdOp1h4kl8Es1rd+Wg2gVJmsqLcSoCkAJDVx3Tude2NrH4IKQAQCdvjf0bFoyHSj5kWmwZFYQ1ItvJp0saqpNYPs0fnf4VtcliLRF9KX8B8jXdOp1h4kl8Es1rd+Wg2gVJmsqLcSoCkAJDVx3Tude2NrH4IKQAQIBIAFiAWMCAVgBdAF1AgEgAWQBZQIBSAFoAWkAnr5VBCDZmC+cCRzwweZnJjkbUT6KtzKhRktSJOk1SCW28sRaIvpS/gPka7p1OsPEkvglmtbvy0G0CpM1lRbiVAUgBIauO6dzr2xtY/BBSAACASABZgFnAJ2+A+NX+tdbh8r5n4FVTU9yGG3VLbWOysC/OxWi8FsOGqHv9fe4BkD0bBcjNVL5SP5chUKpPs8TAvELGEenKiYRABWsye3wqheaC9uoIogBAJ2+O4+TyXuwvtRi2/oClk+EBKVDi51t4CP8yhFyxIB6mCWItEX0pfwHyNd06nWHiSXwSzWt35aDaBUmayotxKgKQAkNXHdO517Y2sfggpABAgEgAWoBawIBSAFwAXEAnb33p7DiPfcc2LjJLIIzfHmOT1xmpMyBwFLOJrMrdVmvyxFoi+lL+A+RrunU6w8SS+CWa1u/LQbQKkzWVFuJUBSAEhq47p3OvbG1j8EFIAICAVgBbAFtAgFIAW4BbwCdvXVges2GXK62rvBF6Qg4wCWLoSjnkjlRM4yBLI+MZjEsRaIvpS/gPka7p1OsPEkvglmtbvy0G0CpM1lRbiVAUgBIauO6dzr2xtY/BBSACACdvNo57o52BC7rx5b1sPkc7bXja+B3RYkAlQyVCAkmffOBNiYpXzfIoY49DzLhOAd06A2fQmNZQsWfRTvocte8qADxUJGxHW/TFshKjJ8AIACdvNuUk+wbrfaxBd1fX+GuMp+G4YzGJA6X+LLLDaO91pSxFoi+lL+A+RrunU6w8SS+CWa1u/LQbQKkzWVFuJUBSAEhq47p3OvbG1j8EFIAIAIBIAFyAXMAnb2/iGqdwIeOXax4SVw3dvldlkV+imuwFCh1ev8WanUgliLRF9KX8B8jXdOp1h4kl8Es1rd+Wg2gVJmsqLcSoCkAJDVx3Tude2NrH4IKQAQAnb1hfBUYjs9cCclVwvUPGHBbhNujQVjHxW+l9tng9+8TLEWiL6Uv4D5Gu6dTrDxJL4JZrW78tBtAqTNZUW4lQFIASGrjunc69sbWPwQUgAgAnb1jj+oM61ro3A4sNhaWsJNK75mU+5PVsFU2zGZkVMv/LEWiL6Uv4D5Gu6dTrDxJL4JZrW78tBtAqTNZUW4lQFIASGrjunc69sbWPwQUgAgAnr53UUWiTPckKgYHpQ8KHS5kWobhsPQ6CRBt4HYfekITeudThrBEyYHnCTRC6ReJwWBtDKJ6dqipjU2hVYa8MNygBneJ6y/0HOycTGlp+AACASABdgF3AJ2+MBsj521A2UtXDF7zRcf9bcjAAAxeThDfCxsWVoU+mWWItEX0pfwHyNd06nWHiSXwSzWt35aDaBUmayotxKgKQAkNXHdO517Y2sfggpABAgEgAXgBeQCdvdARSXD8frvXXKxyVc5wNNeShsSH61UKXRT+V45pfYJLEWiL6Uv4D5Gu6dTrDxJL4JZrW78tBtAqTNZUW4lQFIASGrjunc69sbWPwQUgAgIBSAF6AXsAnb1XzBckAP5LGqx1ih6+nDg+HOsmJUmXNcFwgZkIGcXFLEWiL6Uv4D5Gu6dTrDxJL4JZrW78tBtAqTNZUW4lQFIASGrjunc69sbWPwQUgAgAnb1jHiLth3FHZXZ9rsxvsqHhQnhP0daxy1/IiXYwwvOJLEWiL6Uv4D5Gu6dTrDxJL4JZrW78tBtAqTNZUW4lQFIASGrjunc69sbWPwQUgAgCASABfgF/AgEgAY4BjwIBIAGAAYECASABhgGHAgEgAYIBgwCfvsc1YX5HWxzX8E3Jln158eblKJWMzzxqa6EvAHv/x9mMsRaIvpS/gPka7p1OsPEkvglmtbvy0G0CpM1lRbiVAUgBIauO6dzr2xtY/BBSACAAn76LVKbxqAi5VatxIJaKrcVJ8YQn/vdkTY3JadhkezJo+WItEX0pfwHyNd06nWHiSXwSzWt35aDaBUmayotxKgKQAkNXHdO517Y2sfggpABAAgEgAYQBhQCevm+FaE5lY7kHmm85bumVsdH3NOXkXfyMz4PHx5MF8UpSxFoi+lL+A+RrunU6w8SS+CWa1u/LQbQKkzWVFuJUBSAEhq47p3OvbG1j8EFIAACevlKwjSi5zmiQLZPi15z4iZgEUaS4WhLk2jGvFfhEE9ySxFoi+lL+A+RrunU6w8SS+CWa1u/LQbQKkzWVFuJUBSAEhq47p3OvbG1j8EFIAAIBYgGIAYkCASABigGLAJ2+PkyXKZBeBCRk/nYU9FwzaUp/tn8Cw2Q6WkWDbKRt7iWItEX0pfwHyNd06nWHiSXwSzWt35aDaBUmayotxKgKQAkNXHdO517Y2sfggpABAJ2+Mwlog7fDXLaMS0Va2eyuxyuCXGw7GnCDzuOFKC06fmWItEX0pfwHyNd06nWHiSXwSzWt35aDaBUmayotxKgKQAkNXHdO517Y2sfggpABAJ++hTChVBi9Xay8VTwqTdD7nIN47Zqb2L49y89yQOYbVeliLRF9KX8B8jXdOp1h4kl8Es1rd+Wg2gVJmsqLcSoCkAJDVx3Tude2NrH4IKQAQAIBIAGMAY0Anr5FynTamn3sPDPR6jU0OuD/X3GacXd8GbB8rjPXBfoP0sRaIvpS/gPka7p1OsPEkvglmtbvy0G0CpM1lRbiVAUgBIauO6dzr2xtY/BBSAAAnr5TAU3FBoJkel1toM2R397MiFvV6KFROLYx0uGpEujnyephUoXn17gWwEcOxQ/4ogD21dCo3o0lZ1Dw7Ke6gqCABKO8OyhixkxwIifdGAACASABkAGRAgEgAZ4BnwIBIAGSAZMCASABlAGVAJ++k4eOpG7W2R5NvRcKCCtAFj5ki4xPFpvSUvzVHx6jfjliLRF9KX8B8jXdOp1h4kl8Es1rd+Wg2gVJmsqLcSoCkAJDVx3Tude2NrH4IKQAQACfvrKfve+6AtAyMJLjrUjewTnXoZG7pGaRRw+3nyYR+MFZYi0RfSl/AfI13TqdYeJJfBLNa3floNoFSZrKi3EqApACQ1cd07nXtjax+CCkAEACASABlgGXAgFIAZgBmQCevlwEebNCXtq+KZdDZEN3quMLI/NQ9QOL1YTEkm3wsOUWKsYj93qZ8pGzyksO+l3yMpVdurJVDgCjyaSub10hmOADnMxSUscD7FdPRrBsAACevnGplcJkHpF4l0ciZcHGL/E0LPM56zGyiVnQXl9N82HSxFoi+lL+A+RrunU6w8SS+CWa1u/LQbQKkzWVFuJUBSAEhq47p3OvbG1j8EFIAAIBIAGaAZsAnb4JqUxUU7jilAN7gqx790J1hKvd+VqxLx1jmGEdFM/xZYi0RfSl/AfI13TqdYeJJfBLNa3floNoFSZrKi3EqApACQ1cd07nXtjax+CCkAEAnb3N5OstoW5ApQqWAoKF3DKWdpKtKpA2VIruDQVdrlFeyxFoi+lL+A+RrunU6w8SS+CWa1u/LQbQKkzWVFuJUBSAEhq47p3OvbG1j8EFIAICAVgBnAGdAJ29TE3WWg5IlP9cfTW740Ga/T9EvI19trIUCsZ+XT3n5SxFoi+lL+A+RrunU6w8SS+CWa1u/LQbQKkzWVFuJUBSAEhq47p3OvbG1j8EFIAIAJ29U/3cAdJsCWqVXdfemUlrrMksxYvOAMsVDE1VH03WfSxFoi+lL+A+RrunU6w8SS+CWa1u/LQbQKkzWVFuJUBSAEhq47p3OvbG1j8EFIAIAJ++50DPAoiVYeY2k71OMOHTKY9Ny3uhILtdnHlufUMtctSxFoi+lL+A+RrunU6w8SS+CWa1u/LQbQKkzWVFuJUBSAEhq47p3OvbG1j8EFIAIAIBIAGgAaEAn76ODVkaN7k6DcHIXfSQu3cp6qORdEoDWetgr5mz6dNHuWItEX0pfwHyNd06nWHiSXwSzWt35aDaBUmayotxKgKQAkNXHdO517Y2sfggpABAAJ++qH3dOkyDPs8sSzuqQ3X+gZTUzoFPA9yck9FJ5awxYRliLRF9KX8B8jXdOp1h4kl8Es1rd+Wg2gVJmsqLcSoCkAJDVx3Tude2NrH4IKQAQAIBIAGkAaUCASABugG7AgEgAaYBpwIBIAGwAbECASABqAGpAgEgAawBrQCfvotTbDrxmlsFcFglwX4bDp4MYLoh/7JsQWgXq8P3dFJZYi0RfSl/AfI13TqdYeJJfBLNa3floNoFSZrKi3EqApACQ1cd07nXtjax+CCkAEACASABqgGrAJ6+ezK/M29WEAM1lmU4k8NzaxOD/8HfjMQ0wJklK6J3eJLEWiL6Uv4D5Gu6dTrDxJL4JZrW78tBtAqTNZUW4lQFIASGrjunc69sbWPwQUgAAJ6+TrNd7tEvMma/a+zBnzejBitNc2fJjXwqVOZsujXuMjLEWiL6Uv4D5Gu6dTrDxJL4JZrW78tBtAqTNZUW4lQFIASGrjunc69sbWPwQUgAAgJwAa4BrwCfvr7trQQQVJuETfQBsaKu7jpDs6v8H7w8xiqgO2Ng7UIdLHkhi0LPH/dEKW4Ez94YWZEQdNGiVBr1Tmwo3EOMKbAB4LPm+0rvFi1iBCtuAEAAnb2dFkTLouzWgFLi2UYOJ0Vyf44K7jOjEM/EFwA84+d0liLRF9KX8B8jXdOp1h4kl8Es1rd+Wg2gVJmsqLcSoCkAJDVx3Tude2NrH4IKQAQAnb2Re5BSLTanE1JblJxGxSevDfMVHzfP7KpscvsQL9WfliLRF9KX8B8jXdOp1h4kl8Es1rd+Wg2gVJmsqLcSoCkAJDVx3Tude2NrH4IKQAQCASABsgGzAgEgAbgBuQCfvrRKS3Dtn6NXOIzZsIQHa+94rdDUfcoUP5YLAh9pRq7ZYi0RfSl/AfI13TqdYeJJfBLNa3floNoFSZrKi3EqApACQ1cd07nXtjax+CCkAEACAVgBtAG1AJ2+Kdf+OWTQneBsjEY1U6m5nafPyrl7C5lvEQm6L41FouWItEX0pfwHyNd06nWHiSXwSzWt35aDaBUmayotxKgKQAkNXHdO517Y2sfggpABAgEgAbYBtwCdvcYZjUwtWi+m5bem02LaoykTdn173tYMvU/vivcD3DPLEWiL6Uv4D5Gu6dTrDxJL4JZrW78tBtAqTNZUW4lQFIASGrjunc69sbWPwQUgAgCdvckIX3tYLjFEp4kRkZIHkNI+ZZ7Sezcpl55RJ7E3Ea5LEWiL6Uv4D5Gu6dTrDxJL4JZrW78tBtAqTNZUW4lQFIASGrjunc69sbWPwQUgAgCfvqCVE3xbJbz7emfYVMFKhTJwHOBV0CtdnjrK5JjXg46JYi0RfSl/AfI13TqdYeJJfBLNa3floNoFSZrKi3EqApACQ1cd07nXtjax+CCkAEAAn76TTKqF9TyAWHIGMv4pyAvtfFGJt80gaUVdKEvMaQCveWItEX0pfwHyNd06nWHiSXwSzWt35aDaBUmayotxKgKQAkNXHdO517Y2sfggpABAAgEgAbwBvQIBIAHOAc8CASABvgG/AgEgAcoBywIBIAHAAcECASABxgHHAgFYAcIBwwIBSAHEAcUAnb304M4wrwWArVbiYV7Smcw4PPDEBg9UTeH3mZByu29+SxFoi+lL+A+RrunU6w8SS+CWa1u/LQbQKkzWVFuJUBSAEhq47p3OvbG1j8EFIAIAnb3GOLsjvaffNnrR4+iXX02Hg4kUNkhID57ZjoW3SKMTyxFoi+lL+A+RrunU6w8SS+CWa1u/LQbQKkzWVFuJUBSAEhq47p3OvbG1j8EFIAIAnb3Gt0tCrclinJvINr4A6kwP4EWjQ2oOIXAlpUAe5L7kyxFoi+lL+A+RrunU6w8SS+CWa1u/LQbQKkzWVFuJUBSAEhq47p3OvbG1j8EFIAIAnb31z775gJghyE2pQAayqx4zhzhwioWD/LbSfT+YqW9PyxFoi+lL+A+RrunU6w8SS+CWa1u/LQbQKkzWVFuJUBSAEhq47p3OvbG1j8EFIAIAnr5fXx9kAGl/KTwyvHCw07pfeSa5gQNnhmNTkTCWt0hOksRaIvpS/gPka7p1OsPEkvglmtbvy0G0CpM1lRbiVAUgBIauO6dzr2xtY/BBSAACASAByAHJAJ2+AcSL+SFPIaRn8n3SuGGYXuW5RIId/UlsqDLRIdJhkWWItEX0pfwHyNd06nWHiSXwSzWt35aDaBUmayotxKgKQAkNXHdO517Y2sfggpABAJ2+C2/o61Z2+8ZL9KRQSpY8vs2zYc587H+rvH0zJtstiKWItEX0pfwHyNd06nWHiSXwSzWt35aDaBUmayotxKgKQAkNXHdO517Y2sfggpABAJ++jFrt3dQ00rJMmk9r43NlSXaPiemN7ttVXRDHnUTzapliLRF9KX8B8jXdOp1h4kl8Es1rd+Wg2gVJmsqLcSoCkAJDVx3Tude2NrH4IKQAQAIDe2ABzAHNAJ29ScEUElqYAOudxEEqJnk2cMMMpqFJz3PvY1zZr/ajASxFoi+lL+A+RrunU6w8SS+CWa1u/LQbQKkzWVFuJUBSAEhq47p3OvbG1j8EFIAIAJ29RNOMVp4gWZ3sUJGe9eHea/Wqc0VOawfRmc64fptliyxFoi+lL+A+RrunU6w8SS+CWa1u/LQbQKkzWVFuJUBSAEhq47p3OvbG1j8EFIAIAgEgAdAB0QIBIAHUAdUAn76cK/tB7OSwGRCYrXADqq/RLAi/u9pB/9AHjaIdd4RY+WItEX0pfwHyNd06nWHiSXwSzWt35aDaBUmayotxKgKQAkNXHdO517Y2sfggpABAAgFIAdIB0wCdvj4JTDLxtElLE/6yH4SlUStcLvQWqCAu/83aqKbjHKEliLRF9KX8B8jXdOp1h4kl8Es1rd+Wg2gVJmsqLcSoCkAJDVx3Tude2NrH4IKQAQCdvgk7u+HH79odPXo1V10BauXk/wgWFMlHqqVL45w0JmpliLRF9KX8B8jXdOp1h4kl8Es1rd+Wg2gVJmsqLcSoCkAJDVx3Tude2NrH4IKQAQIBIAHWAdcCASAB2AHZAJ6+RM3uJ1pLUi4DU74itY1lUigd8QK2wanjcSSR6dlvcrLEWiL6Uv4D5Gu6dTrDxJL4JZrW78tBtAqTNZUW4lQFIASGrjunc69sbWPwQUgAAJ6+V3dedI7G9ta1ljr9wtqVLttZrba3WYTsEcHaUaopJzLEWiL6Uv4D5Gu6dTrDxJL4JZrW78tBtAqTNZUW4lQFIASGrjunc69sbWPwQUgAAJ6+Q8mbdyjQOhCDZQMJwnJ2P4821w5hl6xoL+kmqUpKzzLEWiL6Uv4D5Gu6dTrDxJL4JZrW78tBtAqTNZUW4lQFIASGrjunc69sbWPwQUgAAgEgAdoB2wCdvj79gn4N1wIJKxUMwxTtF9uWTVnvbY245au9S6TLjWpliLRF9KX8B8jXdOp1h4kl8Es1rd+Wg2gVJmsqLcSoCkAJDVx3Tude2NrH4IKQAQCdvhLRzTRUd/Yp98Qg2iP6aiOQFiuzvHh5w5PgJt9NeZkliLRF9KX8B8jXdOp1h4kl8Es1rd+Wg2gVJmsqLcSoCkAJDVx3Tude2NrH4IKQAZzonb4=';

        await contracts.runGet({
            codeBase64: ELECTOR_CODE,
            dataBase64: ELECTOR_DATA,
            input: '',
            functionName: 'get_past_complaints',
        });
    });
});<|MERGE_RESOLUTION|>--- conflicted
+++ resolved
@@ -16,14 +16,9 @@
 
 // @flow
 
-<<<<<<< HEAD
 import {TONClientError} from "../src/TONClient";
 import {ABIVersions, tests} from './_/init-tests';
 import {TONMnemonicDictionary} from '../src/modules/TONCryptoModule';
-=======
-import { ABIVersions, tests } from './_/init-tests';
-import { TONMnemonicDictionary } from '../src/modules/TONCryptoModule';
->>>>>>> d8d72435
 
 const WalletContractPackage = tests.loadPackage('WalletContract');
 const HelloContractPackage = tests.loadPackage('Hello');
@@ -39,11 +34,6 @@
         //$FlowFixMe
         fail(`Expected error with code:${code} source: ${source}`);
     } catch (error) {
-<<<<<<< HEAD
-        expect({ code: error.code, source: error.source }).toEqual({ code, source });
-        if (message) {
-            expect(error.message).toMatch(message);
-=======
         expect({
             code: error.code,
             source: error.source
@@ -55,7 +45,6 @@
         if (message) {
             expect(error.message)
                 .toMatch(message);
->>>>>>> d8d72435
         }
     }
 }
