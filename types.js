// @flow

export type TONConfigData = {
    defaultWorkchain: ?number,
    servers: string[],
    requestsServer?: string,
    queriesServer?: string,
    queriesWsServer?: string,
    log_verbose?: boolean,
<<<<<<< HEAD
    jaegerEndpoint?: string,
    authorization?: string,
=======
    tracer?: ?Object, // opentracing.Tracer
>>>>>>> 3f9c9479
}

// Crypto

export type TONKeyPairData = {
    secret: string,
    public: string,
}

export type TONOutputEncodingType = 'Text' | 'Hex' | 'HexUppercase' | 'Base64';

export type TONInputMessage = {
    text?: string,
    hex?: string,
    base64?: string
}

export type TONFactorizeResult = {
    a: string,
    b: string
}

export type TONScryptParams = {
    password: TONInputMessage,
    salt: TONInputMessage,
    logN: number,
    r: number,
    p: number,
    dkLen: number,
    outputEncoding?: TONOutputEncodingType, // default Hex
}


export type TONNaclBoxParams = {
    message: TONInputMessage,
    nonce: string,
    theirPublicKey: string,
    secretKey: string,
    outputEncoding?: TONOutputEncodingType, // default Hex
}

export type TONNaclSecretBoxParams = {
    message: TONInputMessage,
    nonce: string,
    key: string,
    outputEncoding?: TONOutputEncodingType, // default Hex
}

export type TONMnemonicDictionaryType = 0 | 1 | 2 | 3 | 4 | 5 | 6 | 7 | 8;
export type TONMnemonicWordCountType = 12 | 15 | 18 | 21 | 24;

export type TONMnemonicWordsParams = {
    dictionary?: TONMnemonicDictionaryType,
    wordCount?: TONMnemonicWordCountType,
}

export type TONMnemonicFromRandomParams = {
    dictionary?: TONMnemonicDictionaryType,
    wordCount?: TONMnemonicWordCountType,
}

export type TONMnemonicFromEntropyParams = {
    dictionary?: TONMnemonicDictionaryType,
    wordCount?: TONMnemonicWordCountType,
    entropy: TONInputMessage,
}

export type TONMnemonicIsValidParams = {
    dictionary?: TONMnemonicDictionaryType,
    wordCount?: TONMnemonicWordCountType,
    phrase: string,
}

export type TONMnemonicDeriveSignKeysParams = {
    dictionary?: TONMnemonicDictionaryType,
    wordCount?: TONMnemonicWordCountType,
    phrase: string,
    path?: string,
    compliant?: boolean,
}

export type TONHDKeyFromMnemonicParams = {
    dictionary?: TONMnemonicDictionaryType,
    wordCount?: TONMnemonicWordCountType,
    phrase: string,
}

export interface TONCrypto {
    factorize(challengeHex: string): Promise<TONFactorizeResult>;

    modularPower(baseHex: string, exponentHex: string, modulusHex: string): Promise<string>;

    randomGenerateBytes(length: number, outputEncoding: TONOutputEncodingType): Promise<string>;

    ed25519Keypair(): Promise<TONKeyPairData>;

    publicKeyToString(key: string): Promise<string>;

    sha512(message: TONInputMessage, outputEncoding: TONOutputEncodingType): Promise<string>;

    sha256(message: TONInputMessage, outputEncoding: TONOutputEncodingType): Promise<string>;

    scrypt(params: TONScryptParams): Promise<string>;

    naclBoxKeypair(): Promise<TONKeyPairData>;

    naclBoxKeypairFromSecretKey(secretKey: string): Promise<TONKeyPairData>;

    naclSignKeypair(): Promise<TONKeyPairData>;

    naclSignKeypairFromSecretKey(secretKey: string): Promise<TONKeyPairData>;

    naclBox(params: TONNaclBoxParams): Promise<string>;

    naclBoxOpen(params: TONNaclBoxParams): Promise<string>;

    naclSecretBox(params: TONNaclSecretBoxParams): Promise<string>;

    naclSecretBoxOpen(params: TONNaclSecretBoxParams): Promise<string>;

    naclSign(message: TONInputMessage, key: string, outputEncoding: TONOutputEncodingType): Promise<string>;

    naclSignOpen(message: TONInputMessage, key: string, outputEncoding: TONOutputEncodingType): Promise<string>;

    naclSignDetached(message: TONInputMessage, key: string, outputEncoding: TONOutputEncodingType): Promise<string>;

    mnemonicWords(params: TONMnemonicWordsParams): Promise<string>;

    mnemonicFromRandom(params: TONMnemonicFromRandomParams): Promise<string>;

    mnemonicFromEntropy(params: TONMnemonicFromEntropyParams): Promise<string>;

    mnemonicIsValid(params: TONMnemonicIsValidParams): Promise<boolean>;

    mnemonicDeriveSignKeys(params: TONMnemonicDeriveSignKeysParams): Promise<TONKeyPairData>;

    hdkeyXPrvFromMnemonic(params: TONHDKeyFromMnemonicParams): Promise<string>;

    hdkeyXPrvDerive(
        serialized: string,
        index: number,
        hardened: boolean,
        compliant: boolean,
    ): Promise<string>;

    hdkeyXPrvDerivePath(
        serialized: string,
        path: string,
        compliant: boolean,
    ): Promise<string>;

    hdkeyXPrvSecret(serialized: string): Promise<string>;

    hdkeyXPrvPublic(serialized: string): Promise<string>;
}

// Contracts

export type TONContractABIParameter = {
    name: string,
    type: string,
}

export type TONContractABIDataItem = {
    key: number,
    name: string,
    type: string,
}

export type TONContractABIFunction = {
    name: string,
    inputs: TONContractABIParameter[],
    outputs: TONContractABIParameter[],
};

export type TONContractABIEvent = {
    name: string,
    inputs: TONContractABIParameter[],
};

export type TONContractABI = {
    'ABI version': number,
    setTime?: boolean,
    functions: TONContractABIFunction[],
    events: TONContractABIEvent[],
    data: TONContractABIDataItem[],
};

export type TONContractPackage = {
    abi: TONContractABI,
    imageBase64: string,
}

export type TONContractLoadParams = {
    address: string,
    includeImage: boolean,
}

export type TONContractLoadResult = {
    id: ?string,
    balanceGrams: ?string,
}

export type TONContractDeployParams = {
    package: TONContractPackage,
    constructorParams: any,
    initParams?: any,
    keyPair: TONKeyPairData,
    workchainId?: number,
}

export type TONContractCalcDeployFeeParams = TONContractDeployParams & {
    emulateBalance?: bool,
    newAccount?: bool
}

export type TONContractDeployResult = {
    address: string,
    alreadyDeployed: boolean,
    transaction: QTransaction,
}

export type TONContractUnsignedMessage = {
    unsignedBytesBase64: string,
    bytesToSignBase64: string,
}

export type TONContractMessage = {
    messageId?: string,
    messageBodyBase64: string,
}

export type TONContractUnsignedDeployMessage = {
    address: string,
    signParams: TONContractUnsignedMessage,
}

export type TONContractUnsignedRunMessage = {
    abi: TONContractABI,
    functionName: string,
    signParams: TONContractUnsignedMessage,
}

export type TONContractDeployMessage = {
    address: string,
    message: TONContractMessage;
}

export type TONContractRunMessage = {
    address: string,
    abi: TONContractABI,
    functionName: string,
    message: TONContractMessage;
}

export type TONContractCreateSignedMessageParams = {
    unsignedBytesBase64: string,
    signBytesBase64: string,
    publicKeyHex: string,
}

export type TONContractCreateSignedDeployMessageParams = {
    address: string,
    createSignedParams: TONContractCreateSignedMessageParams,
}

export type TONContractCreateSignedRunMessageParams = {
    address: string,
    abi: TONContractABI,
    functionName: string,
    createSignedParams: TONContractCreateSignedMessageParams,
}

export type TONContractRunParams = {
    address: string,
    abi: TONContractABI,
    functionName: string,
    input: any,
    keyPair?: TONKeyPairData,
}

export type TONContractAccountWaitParams = {
    transactionLt?: string,
    timeout?: number
}

export type TONContractCalcRunFeeParams = TONContractRunParams & {
    emulateBalance?: bool,
    waitParams?: TONContractAccountWaitParams
}

export type TONContractRunLocalParams = TONContractRunParams & {
    waitParams?: TONContractAccountWaitParams
}

export type TONContractTransactionFees = {
    inMsgFwdFee: string,
    storageFee: string,
    gasFee: string,
    outMsgsFwdFee: string,
    totalAccountFees: string,
    totalOutput: string
}

export type TONContractCalcFeeResult = {
    fees: TONContractTransactionFees
}

export type TONContractCalcMsgProcessingFeesParams = {
    address: string,
    message: TONContractMessage,
    emulateBalance?: bool,
    newAccount?: bool,
    waitParams?: TONContractAccountWaitParams
}

export type TONContractDecodeRunOutputParams = {
    abi: TONContractABI,
    functionName: string,
    bodyBase64: string,
    internal?: boolean,
}

export type TONContractDecodeMessageBodyParams = {
    abi: TONContractABI,
    bodyBase64: string,
    internal?: boolean,
}

export type TONContractRunResult = {
    output: any,
    transaction: QTransaction
}

export type TONContractDecodeMessageBodyResult = {
    function: string,
    output: any,
}

export type TONContractGetDeployDataParams = {
    abi?: TONContractABI,
    initParams?: any,
    imageBase64?: string,
    publicKeyHex: string,
}


export type TONContractGetDeployDataResult = {
    imageBase64?: string,
    accountId?: string,
    dataBase64: string,
}

export type TONContractGetCodeFromImageParams = {
    imageBase64: string,
}

export type TONContractGetCodeFromImageResult = {
    codeBase64: string,
}

export type TONContractCreateRunBodyParams = {
    abi: TONContractABI,
    function: string,
    params: any,
    internal?: boolean,
    keyPair?: TONKeyPairData,
}

export type TONContractCreateRunBodyResult = {
    bodyBase64: string,
}

export type TONContractGetFunctionIdParams = {
    abi: TONContractABI,
    function: string,
    input: boolean,
}

export type TONContractGetFunctionIdResult = {
    id: number,
}

export type TONAddressStringVariantType = 'AccountId' | 'Hex' | 'Base64';

export type TONContractAddressBase64Params = {
    url: boolean,
    test: boolean,
    bounce: boolean,
}

export type TONContractConvertAddressParams = {
    address: string,
    convertTo: TONAddressStringVariantType,
    base64Params?: TONContractAddressBase64Params,
}

export type TONContractConvertAddressResult = {
    address: string,
}

export type TONContractGetBocHashParams = {
    bocBase64: string,
}

export type TONContractGetBocHashResult = {
    hash: string,
}

export type QOtherCurrencyCollection = {
    currency: number,
    value: string,
}[]

export type QAccount = {
    acc_type?: number,
    id?: string,
    last_paid?: number,
    due_payment?: string,
    last_trans_lt?: string,
    balance?: string,
    split_depth?: number,
    tick?: boolean,
    tock?: boolean,
    code?: string,
    data?: string,
    library?: string,
}

export type QTransaction = {
    id?: string,
    tr_type?: number,
    status?: number,
    block_id?: string,
    aborted?: boolean,
    now?: number,
    lt?: string,
    storage?: {
        status_change?: number,
    },
    compute?: {
        compute_type?: number,
        success?: boolean,
        exit_code?: number,
        skipped_reason?: number,
    },
    action?: {
        valid?: boolean,
        no_funds?: boolean,
        success?: boolean,
        result_code?: number,
    };
    out_msgs?: string[],
    out_messages?: QMessage[],
}

export type QMessage = {
    id?: string,
    msg_type?: number,
    status?: number,
    src?: string,
    dst?: string,
    created_at?: number,
    body?: string,
}

export interface TONContracts {
    load(params: TONContractLoadParams): Promise<TONContractLoadResult>;

    deploy(params: TONContractDeployParams): Promise<TONContractDeployResult>;

    run(params: TONContractRunParams): Promise<TONContractRunResult>;

    runLocal(params: TONContractRunLocalParams): Promise<TONContractRunResult>;

    createDeployMessage(params: TONContractDeployParams): Promise<TONContractDeployMessage>;

    createRunMessage(params: TONContractRunParams): Promise<TONContractRunMessage>;

    createUnsignedDeployMessage(params: TONContractDeployParams): Promise<TONContractUnsignedDeployMessage>;

    createUnsignedRunMessage(params: TONContractRunParams): Promise<TONContractUnsignedRunMessage>;

    createSignedMessage(params: TONContractCreateSignedMessageParams): Promise<TONContractMessage>;

    createSignedDeployMessage(params: TONContractCreateSignedDeployMessageParams): Promise<TONContractDeployMessage>;

    createSignedRunMessage(params: TONContractCreateSignedRunMessageParams): Promise<TONContractRunMessage>;

    decodeRunOutput(params: TONContractDecodeRunOutputParams): Promise<TONContractRunResult>;

    decodeInputMessageBody(params: TONContractDecodeMessageBodyParams,): Promise<TONContractDecodeMessageBodyResult>;

    decodeOutputMessageBody(params: TONContractDecodeMessageBodyParams,): Promise<TONContractDecodeMessageBodyResult>;

    sendMessage(params: TONContractMessage): Promise<string>;

    processMessage(message: TONContractMessage, resultFields: string): Promise<QTransaction>;

    processDeployMessage(params: TONContractDeployMessage): Promise<TONContractDeployResult>;

    processRunMessage(params: TONContractRunMessage): Promise<TONContractRunResult>;

    calcRunFees(params: TONContractCalcRunFeeParams): Promise<TONContractCalcFeeResult>;

    calcDeployFees(params: TONContractCalcDeployFeeParams): Promise<TONContractCalcFeeResult>;

    calcMsgProcessFees(params: TONContractCalcMsgProcessingFeesParams): Promise<TONContractCalcFeeResult>
}


interface TONQueries {
    transactions: TONQCollection;
    messages: TONQCollection;
    blocks: TONQCollection;
    accounts: TONQCollection;
}


type DocEvent = (changeType: string, doc: any) => void;

type OrderBy = {
    path: string,
    sort: 'ASC' | 'DESC'
}

type Subscription = {
    unsubscribe: () => void
}

export interface TONQCollection {
    query(filter: any, result: string, orderBy?: OrderBy[], limit?: number): Promise<any>;

    subscribe(filter: any, result: string, onDocEvent: DocEvent): Subscription;

    waitFor(filter: any, result: string): Promise<any>;
}


export interface TONClient {
    crypto: TONCrypto;
    contracts: TONContracts;
    queries: TONQueries;
    close(): void;
}
<|MERGE_RESOLUTION|>--- conflicted
+++ resolved
@@ -7,12 +7,8 @@
     queriesServer?: string,
     queriesWsServer?: string,
     log_verbose?: boolean,
-<<<<<<< HEAD
-    jaegerEndpoint?: string,
+    tracer?: ?Object, // opentracing.Tracer
     authorization?: string,
-=======
-    tracer?: ?Object, // opentracing.Tracer
->>>>>>> 3f9c9479
 }
 
 // Crypto
